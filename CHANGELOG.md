--- conflicted
+++ resolved
@@ -253,10 +253,9 @@
 - Fixed issue where the CLI could not pass a `Profiler` to the `Trainer` ([#13084](https://github.com/PyTorchLightning/pytorch-lightning/pull/13084))
 
 
-<<<<<<< HEAD
 - Fixed manual backward not working with Bagua Strategy ([[#12534](https://github.com/PyTorchLightning/pytorch-lightning/issues/12534)])
 
-=======
+
 - Fixed issue where the CLI fails with certain torch objects ([#13153](https://github.com/PyTorchLightning/pytorch-lightning/pull/13153))
 
 
@@ -264,9 +263,7 @@
 
 
 -
->>>>>>> c1f05021
-
--
+
 
 ## [1.6.3] - 2022-05-03
 
