# Changelog

All notable changes to this project will be documented in this file.

The format is based on [Keep a Changelog](http://keepachangelog.com/en/1.0.0/).


## [1.6.0] - 2022-MM-DD

### Added


- Added a flag `SLURMEnvironment(auto_requeue=True|False)` to control whether Lightning handles the requeuing ([#10601](https://github.com/PyTorchLightning/pytorch-lightning/issues/10601))


- Fault Tolerant Manual
    * Add `_SupportsStateDict` protocol to detect if classes are stateful ([#10646](https://github.com/PyTorchLightning/pytorch-lightning/issues/10646))
    * Add `_FaultTolerantMode` enum used to track different supported fault tolerant modes ([#10645](https://github.com/PyTorchLightning/pytorch-lightning/issues/10645))
    * Add a `_rotate_worker_indices` utility to reload the state according the latest worker ([#10647](https://github.com/PyTorchLightning/pytorch-lightning/issues/10647))
    * Add stateful workers ([#10674](https://github.com/PyTorchLightning/pytorch-lightning/issues/10674))
    * Add an utility to collect the states across processes ([#10639](https://github.com/PyTorchLightning/pytorch-lightning/issues/10639))
<<<<<<< HEAD
    * Broadcast the `_terminate_gracefully` to all processes and add support for DDP ([#10638](https://github.com/PyTorchLightning/pytorch-lightning/issues/10638))

=======
    * Add logic to reload the states across data loading components ([#10699](https://github.com/PyTorchLightning/pytorch-lightning/issues/10699))
>>>>>>> b28ab34f

-


-


-

### Changed

- Raised exception in `init_dist_connection()` when torch distibuted is not available ([#10418](https://github.com/PyTorchLightning/pytorch-lightning/issues/10418))


- The `monitor` argument in the `EarlyStopping` callback is no longer optional ([#10328](https://github.com/PyTorchLightning/pytorch-lightning/pull/10328))


- Do not fail if batch size could not be inferred for logging when using DeepSpeed ([#10438](https://github.com/PyTorchLightning/pytorch-lightning/issues/10438))


- Raised `MisconfigurationException` when `enable_progress_bar=False` and a progress bar instance has been passed in the callback list ([#10520](https://github.com/PyTorchLightning/pytorch-lightning/issues/10520))


- Moved `trainer.connectors.env_vars_connector._defaults_from_env_vars` to `utilities.argsparse._defaults_from_env_vars` ([#10501](https://github.com/PyTorchLightning/pytorch-lightning/pull/10501))


- Changes in `LightningCLI` required for the new major release of jsonargparse v4.0.0 ([#10426](https://github.com/PyTorchLightning/pytorch-lightning/pull/10426))


- Renamed `refresh_rate_per_second` parameter to `referesh_rate` for `RichProgressBar` signature ([#10497](https://github.com/PyTorchLightning/pytorch-lightning/pull/10497))


- Moved ownership of the `PrecisionPlugin` into `TrainingTypePlugin` and updated all references ([#10570](https://github.com/PyTorchLightning/pytorch-lightning/pull/10570))


- Raised an error if the `batch_size` cannot be inferred from the current batch if it contained a string or was a custom batch object ([#10541](https://github.com/PyTorchLightning/pytorch-lightning/pull/10541))


-


-


-

### Deprecated

- Deprecated `ClusterEnvironment.master_{address,port}` in favor of `ClusterEnvironment.main_{address,port}` ([#10103](https://github.com/PyTorchLightning/pytorch-lightning/issues/10103))


- Deprecated `DistributedType` in favor of `_StrategyType` ([#10505](https://github.com/PyTorchLightning/pytorch-lightning/pull/10505))


- Deprecated the `precision_plugin` constructor argument from `Accelerator` ([#10570](https://github.com/PyTorchLightning/pytorch-lightning/pull/10570))


- Deprecated the property `Trainer.slurm_job_id` in favor of the new `SLURMEnvironment.job_id()` method ([#10622](https://github.com/PyTorchLightning/pytorch-lightning/pull/10622))


-

### Removed

- Removed deprecated parameter `method` in `pytorch_lightning.utilities.model_helpers.is_overridden` ([#10507](https://github.com/PyTorchLightning/pytorch-lightning/pull/10507))


- Remove deprecated method `ClusterEnvironment.creates_children` ([#10339](https://github.com/PyTorchLightning/pytorch-lightning/issues/10339))


- Removed deprecated `TrainerModelHooksMixin.is_function_implemented` and `TrainerModelHooksMixin.has_arg` ([#10322](https://github.com/PyTorchLightning/pytorch-lightning/pull/10322))


- Removed deprecated `pytorch_lightning.utilities.device_dtype_mixin.DeviceDtypeModuleMixin` in favor of `pytorch_lightning.core.mixins.device_dtype_mixin.DeviceDtypeModuleMixin` ([#10442](https://github.com/PyTorchLightning/pytorch-lightning/pull/10442))


- Removed deprecated `LightningModule.loaded_optimizer_states_dict` property ([#10346](https://github.com/PyTorchLightning/pytorch-lightning/pull/10346))


- Removed deprecated `Trainer.fit(train_dataloader=)`, `Trainer.validate(val_dataloaders=)`, and `Trainer.test(test_dataloader=)` ([#10325](https://github.com/PyTorchLightning/pytorch-lightning/pull/10325))


- Removed deprecated `has_prepared_data`, `has_setup_fit`, `has_setup_validate`, `has_setup_test`, `has_setup_predict`, `has_teardown_fit`, `has_teardown_validate`, `has_teardown_test` and `has_teardown_predict` datamodule lifecycle properties  ([#10350](https://github.com/PyTorchLightning/pytorch-lightning/pull/10350))


- Removed deprecated `every_n_val_epochs` parameter of ModelCheckpoint ([#10366](https://github.com/PyTorchLightning/pytorch-lightning/pull/10366))


- Removed deprecated `import pytorch_lightning.profiler.profilers` in favor of `import pytorch_lightning.profiler` ([#10443](https://github.com/PyTorchLightning/pytorch-lightning/pull/10443))


- Removed deprecated property `configure_slurm_dpp` from accelerator connector ([#10370](https://github.com/PyTorchLightning/pytorch-lightning/pull/10370))


- Removed deprecated arguments `num_nodes` and `sync_batchnorm` from `DDPPlugin`, `DDPSpawnPlugin`, `DeepSpeedPlugin` ([#10357](https://github.com/PyTorchLightning/pytorch-lightning/pull/10357))


- Removed deprecated property `is_slurm_managing_tasks` from AcceleratorConnector ([#10353](https://github.com/PyTorchLightning/pytorch-lightning/pull/10353))


- Removed deprecated `LightningModule.log(tbptt_reduce_fx, tbptt_reduce_token, sync_dist_op)` ([#10423](https://github.com/PyTorchLightning/pytorch-lightning/pull/10423))


- Removed deprecated `Plugin.task_idx` ([#10441](https://github.com/PyTorchLightning/pytorch-lightning/pull/10441))


- Removed PyTorch 1.6 support ([#10367](https://github.com/PyTorchLightning/pytorch-lightning/pull/10367))


- Removed deprecated method `master_params` from PrecisionPlugin ([#10372](https://github.com/PyTorchLightning/pytorch-lightning/pull/10372))


- Removed the automatic detachment of "extras" returned from `training_step`. For example, `return {'loss': ..., 'foo': foo.detach()}` will now be necessary if `foo` has gradients which you do not want to store ([#10424](https://github.com/PyTorchLightning/pytorch-lightning/pull/10424))


- Removed deprecated passthrough methods and properties from `Accelerator` base class:
  * ([#10403](https://github.com/PyTorchLightning/pytorch-lightning/pull/10403))
  * ([#10448](https://github.com/PyTorchLightning/pytorch-lightning/pull/10448))

- Removed deprecated signature for `transfer_batch_to_device` hook. The new argument `dataloader_idx` is now required ([#10480](https://github.com/PyTorchLightning/pytorch-lightning/pull/10480))


- Removed deprecated `utilities.distributed.rank_zero_{warn/deprecation}` ([#10451](https://github.com/PyTorchLightning/pytorch-lightning/pull/10451))


- Removed deprecated `mode` argument from `ModelSummary` class ([#10449](https://github.com/PyTorchLightning/pytorch-lightning/pull/10449))


- Removed deprecated `Trainer.train_loop` property in favor of `Trainer.fit_loop` ([#10482](https://github.com/PyTorchLightning/pytorch-lightning/pull/10482))


- Removed deprecated `Trainer.train_loop` property in favor of `Trainer.fit_loop` ([#10482](https://github.com/PyTorchLightning/pytorch-lightning/pull/10482))


- Removed deprecated `disable_validation` property from Trainer ([#10450](https://github.com/PyTorchLightning/pytorch-lightning/pull/10450))


- Removed deprecated `CheckpointConnector.hpc_load` property in favor of `CheckpointConnector.restore` ([#10525](https://github.com/PyTorchLightning/pytorch-lightning/pull/10525))


- Removed deprecated `reload_dataloaders_every_epoch` from `Trainer` in favour of `reload_dataloaders_every_n_epochs` ([#10481](https://github.com/PyTorchLightning/pytorch-lightning/pull/10481))


- Removed the `precision_plugin` attribute from `Accelerator` in favor of its equivalent attribute `precision_plugin` in the `TrainingTypePlugin` ([#10570](https://github.com/PyTorchLightning/pytorch-lightning/pull/10570))


- Removed `DeepSpeedPlugin.{precision,amp_type,amp_level}` properties ([#10657](https://github.com/PyTorchLightning/pytorch-lightning/pull/10657))


### Fixed

- When a tensor is logged with `self.log`, run its computation with the same `dtype` ([#10076](https://github.com/PyTorchLightning/pytorch-lightning/pull/10076))


- Fixed `ShardedTensor` state dict hook registration to check if torch distributed is available ([#10621](https://github.com/PyTorchLightning/pytorch-lightning/pull/10621))


- Fixed LigtningLite `_wrap_init` popping unexisting keys from DataLoader signature parameters  ([#10613](https://github.com/PyTorchLightning/pytorch-lightning/pull/10613))


- Fixed signals being registered within threads ([#10610](https://github.com/PyTorchLightning/pytorch-lightning/pull/10610))


- Fixed an issue that caused Lightning to extract the batch size even though it was set by the user in `LightningModule.log` ([#10408](https://github.com/PyTorchLightning/pytorch-lightning/pull/10408))


- Fixed `Trainer(move_metrics_to_cpu=True)` not moving the evaluation logged results to CPU ([#10631](https://github.com/PyTorchLightning/pytorch-lightning/pull/10631))


- Fixed the `{validation,test}_step` outputs getting moved to CPU with `Trainer(move_metrics_to_cpu=True)` ([#10631](https://github.com/PyTorchLightning/pytorch-lightning/pull/10631))



## [1.5.2] - 2021-11-16

### Fixed

- Fixed `CombinedLoader` and `max_size_cycle` didn't receive a `DistributedSampler` ([#10374](https://github.com/PyTorchLightning/pytorch-lightning/issues/10374))
- Fixed an issue where class or init-only variables of dataclasses were passed to the dataclass constructor in `utilities.apply_to_collection` ([#9702](https://github.com/PyTorchLightning/pytorch-lightning/issues/9702))
- Fixed `isinstance` not working with `init_meta_context`, materialized model not being moved to the device ([#10493](https://github.com/PyTorchLightning/metrics/pull/10493))
- Fixed an issue that prevented the Trainer to shutdown workers when execution is interrupted due to failure([#10463](https://github.com/PyTorchLightning/pytorch-lightning/issues/10463))
- Squeeze the early stopping monitor to remove empty tensor dimensions ([#10461](https://github.com/PyTorchLightning/pytorch-lightning/issues/10461))
- Fixed sampler replacement logic with `overfit_batches` to only replace the sample when `SequentialSampler` is not used ([#10486](https://github.com/PyTorchLightning/pytorch-lightning/issues/10486))
- Fixed scripting causing false positive deprecation warnings ([#10470](https://github.com/PyTorchLightning/pytorch-lightning/pull/10470), [#10555](https://github.com/PyTorchLightning/pytorch-lightning/pull/10555))
- Do not fail if batch size could not be inferred for logging when using DeepSpeed ([#10438](https://github.com/PyTorchLightning/pytorch-lightning/issues/10438))
- Fixed propagation of device and dtype information to submodules of LightningLite when they inherit from `DeviceDtypeModuleMixin` ([#10559](https://github.com/PyTorchLightning/pytorch-lightning/issues/10559))


## [1.5.1] - 2021-11-09

### Fixed

- Fixed `apply_to_collection(defaultdict)` ([#10316](https://github.com/PyTorchLightning/pytorch-lightning/issues/10316))
- Fixed failure when `DataLoader(batch_size=None)` is passed ([#10345](https://github.com/PyTorchLightning/pytorch-lightning/issues/10345))
- Fixed interception of `__init__` arguments for sub-classed DataLoader re-instantiation in Lite ([#10334](https://github.com/PyTorchLightning/pytorch-lightning/issues/10334))
- Fixed issue with pickling `CSVLogger` after a call to `CSVLogger.save` ([#10388](https://github.com/PyTorchLightning/pytorch-lightning/pull/10388))
- Fixed an import error being caused by `PostLocalSGD` when `torch.distributed` not available ([#10359](https://github.com/PyTorchLightning/pytorch-lightning/pull/10359))
- Fixed the logging with `on_step=True` in epoch-level hooks causing unintended side-effects. Logging with `on_step=True` in epoch-level hooks will now correctly raise an error ([#10409](https://github.com/PyTorchLightning/pytorch-lightning/pull/10409))
- Fixed deadlocks for distributed training with `RichProgressBar` ([#10428](https://github.com/PyTorchLightning/pytorch-lightning/pull/10428))
- Fixed an issue where the model wrapper in Lite converted non-floating point tensors to float ([#10429](https://github.com/PyTorchLightning/pytorch-lightning/pull/10429))
- Fixed an issue with inferring the dataset type in fault-tolerant training ([#10432](https://github.com/PyTorchLightning/pytorch-lightning/pull/10432))
- Fixed dataloader workers with `persistent_workers` being deleted on every iteration ([#10434](https://github.com/PyTorchLightning/pytorch-lightning/pull/10434))


## [1.5.0] - 2021-11-02

### Added

- Added support for monitoring the learning rate without schedulers in `LearningRateMonitor` ([#9786](https://github.com/PyTorchLightning/pytorch-lightning/issues/9786))
- Added registration of `ShardedTensor` state dict hooks in `LightningModule.__init__` if the PyTorch version supports `ShardedTensor` ([#8944](https://github.com/PyTorchLightning/pytorch-lightning/pull/8944))
- Added error handling including calling of `on_keyboard_interrupt()` and `on_exception()` for all entrypoints (fit, validate, test, predict) ([#8819](https://github.com/PyTorchLightning/pytorch-lightning/pull/8819))
- Added a flavor of `training_step` that takes `dataloader_iter` as an argument ([#8807](https://github.com/PyTorchLightning/pytorch-lightning/pull/8807))
- Added a `state_key` property to the `Callback` base class ([#6886](https://github.com/PyTorchLightning/pytorch-lightning/pull/6886))
- Added progress tracking to loops:
    * Integrated `TrainingEpochLoop.total_batch_idx` ([#8598](https://github.com/PyTorchLightning/pytorch-lightning/pull/8598))
    * Added `BatchProgress` and integrated `TrainingEpochLoop.is_last_batch` ([#9657](https://github.com/PyTorchLightning/pytorch-lightning/pull/9657))
    * Avoid optional `Tracker` attributes ([#9320](https://github.com/PyTorchLightning/pytorch-lightning/pull/9320))
    * Reset `current` progress counters when restarting an epoch loop that had already finished ([#9371](https://github.com/PyTorchLightning/pytorch-lightning/pull/9371))
    * Call `reset_on_restart` in the loop's `reset` hook instead of when loading a checkpoint ([#9561](https://github.com/PyTorchLightning/pytorch-lightning/pull/9561))
    * Use `completed` over `processed` in `reset_on_restart` ([#9656](https://github.com/PyTorchLightning/pytorch-lightning/pull/9656))
    * Renamed `reset_on_epoch` to `reset_on_run` ([#9658](https://github.com/PyTorchLightning/pytorch-lightning/pull/9658))
- Added `batch_size` and `rank_zero_only` arguments for `log_dict` to match `log` ([#8628](https://github.com/PyTorchLightning/pytorch-lightning/pull/8628))
- Added a check for unique GPU ids ([#8666](https://github.com/PyTorchLightning/pytorch-lightning/pull/8666))
- Added `ResultCollection` state_dict to the Loop `state_dict` and added support for distributed reload ([#8641](https://github.com/PyTorchLightning/pytorch-lightning/pull/8641))
- Added DeepSpeed collate checkpoint utility function ([#8701](https://github.com/PyTorchLightning/pytorch-lightning/pull/8701))
- Added a `handles_accumulate_grad_batches` property to the training type plugins ([#8856](https://github.com/PyTorchLightning/pytorch-lightning/pull/8856))
- Added a warning to `WandbLogger` when reusing a wandb run ([#8714](https://github.com/PyTorchLightning/pytorch-lightning/pull/8714))
- Added `log_graph` argument for `watch` method of `WandbLogger` ([#8662](https://github.com/PyTorchLightning/pytorch-lightning/pull/8662))
- `LightningCLI` additions:
  * Added `LightningCLI(run=False|True)` to choose whether to run a `Trainer` subcommand ([#8751](https://github.com/PyTorchLightning/pytorch-lightning/pull/8751))
  * Added support to call any trainer function from the `LightningCLI` via subcommands ([#7508](https://github.com/PyTorchLightning/pytorch-lightning/pull/7508))
  * Allow easy trainer re-instantiation ([#7508](https://github.com/PyTorchLightning/pytorch-lightning/pull/9241))
  * Automatically register all optimizers and learning rate schedulers ([#9565](https://github.com/PyTorchLightning/pytorch-lightning/pull/9565))
  * Allow registering custom optimizers and learning rate schedulers without subclassing the CLI ([#9565](https://github.com/PyTorchLightning/pytorch-lightning/pull/9565))
  * Support shorthand notation to instantiate optimizers and learning rate schedulers ([#9565](https://github.com/PyTorchLightning/pytorch-lightning/pull/9565))
  * Support passing lists of callbacks via command line ([#8815](https://github.com/PyTorchLightning/pytorch-lightning/pull/8815))
  * Support shorthand notation to instantiate models ([#9588](https://github.com/PyTorchLightning/pytorch-lightning/pull/9588))
  * Support shorthand notation to instantiate datamodules ([#10011](https://github.com/PyTorchLightning/pytorch-lightning/pull/10011))
  * Added `multifile` option to `LightningCLI` to enable/disable config saving to preserve multiple files structure ([#9073](https://github.com/PyTorchLightning/pytorch-lightning/pull/9073))
- Fault-tolerant training:
    * Added `FastForwardSampler` and `CaptureIterableDataset` injection to data loading utilities ([#8366](https://github.com/PyTorchLightning/pytorch-lightning/pull/8366))
    * Added `DataFetcher` to control fetching flow ([#8890](https://github.com/PyTorchLightning/pytorch-lightning/pull/8890))
    * Added `SharedCycleIteratorState` to prevent infinite loop ([#8889](https://github.com/PyTorchLightning/pytorch-lightning/pull/8889))
    * Added `CaptureMapDataset` for state management in map-style datasets ([#8891](https://github.com/PyTorchLightning/pytorch-lightning/pull/8891))
    * Added Fault Tolerant Training to `DataFetcher` ([#8891](https://github.com/PyTorchLightning/pytorch-lightning/pull/8891))
    * Replaced old prefetch iterator with new `DataFetcher` in training loop ([#8953](https://github.com/PyTorchLightning/pytorch-lightning/pull/8953))
    * Added partial support for global random state fault-tolerance in map-style datasets ([#8950](https://github.com/PyTorchLightning/pytorch-lightning/pull/8950))
    * Converted state to tuple explicitly when setting Python random state ([#9401](https://github.com/PyTorchLightning/pytorch-lightning/pull/9401))
    * Added support for restarting an optimizer loop (multiple optimizers) ([#9537](https://github.com/PyTorchLightning/pytorch-lightning/pull/9537))
    * Added support for restarting within Evaluation Loop ([#9563](https://github.com/PyTorchLightning/pytorch-lightning/pull/9563))
    * Added mechanism to detect that a signal has been sent so the Trainer can gracefully exit ([#9566](https://github.com/PyTorchLightning/pytorch-lightning/pull/9566))
    * Added support for skipping ahead to validation during the auto-restart of fitting ([#9681](https://github.com/PyTorchLightning/pytorch-lightning/pull/9681))
    * Added support for auto-restart if a fault-tolerant checkpoint is available ([#9722](https://github.com/PyTorchLightning/pytorch-lightning/pull/9722))
- Checkpoint saving and loading extensibility:
  * Added `CheckpointIO` plugin to expose checkpoint IO from training type plugin ([#8743](https://github.com/PyTorchLightning/pytorch-lightning/pull/8743))
  * Refactored `CheckpointConnector` to offload validation logic to the `CheckpointIO` plugin ([#9045](https://github.com/PyTorchLightning/pytorch-lightning/pull/9045))
  * Added `remove_checkpoint` to `CheckpointIO` plugin by moving the responsibility out of the `ModelCheckpoint` callback ([#9373](https://github.com/PyTorchLightning/pytorch-lightning/pull/9373))
  * Added `XLACheckpointIO` plugin ([#9972](https://github.com/PyTorchLightning/pytorch-lightning/pull/9972))
- Loop customization:
    * Added `Closure` and `AbstractClosure` classes ([#8642](https://github.com/PyTorchLightning/pytorch-lightning/pull/8642))
    * Refactored `TrainingBatchLoop` and extracted `OptimizerLoop`, splitting off automatic optimization into its own loop ([#9191](https://github.com/PyTorchLightning/pytorch-lightning/pull/9191))
    * Removed `TrainingBatchLoop.backward()`; manual optimization now calls directly into `Accelerator.backward()` and automatic optimization handles backward in new `OptimizerLoop` ([#9265](https://github.com/PyTorchLightning/pytorch-lightning/pull/9265))
    * Extracted `ManualOptimization` logic from `TrainingBatchLoop` into its own separate loop class ([#9266](https://github.com/PyTorchLightning/pytorch-lightning/pull/9266))
    * Added `OutputResult` and `ManualResult` classes ([#9437](https://github.com/PyTorchLightning/pytorch-lightning/pull/9437), [#9424](https://github.com/PyTorchLightning/pytorch-lightning/pull/9424))
    * Marked `OptimizerLoop.backward` as protected ([#9514](https://github.com/PyTorchLightning/pytorch-lightning/pull/9514))
    * Marked `FitLoop.should_accumulate` as protected ([#9515](https://github.com/PyTorchLightning/pytorch-lightning/pull/9515))
    * Marked several methods in `PredictionLoop` as protected: `on_predict_start`, `on_predict_epoch_end`, `on_predict_end`, `on_predict_model_eval` ([#9516](https://github.com/PyTorchLightning/pytorch-lightning/pull/9516))
    * Marked several methods in `EvaluationLoop` as protected: `get_max_batches`, `on_evaluation_model_eval`, `on_evaluation_model_train`, `on_evaluation_start`, `on_evaluation_epoch_start`, `on_evaluation_epoch_end`, `on_evaluation_end`, `reload_evaluation_dataloaders` ([#9516](https://github.com/PyTorchLightning/pytorch-lightning/pull/9516))
    * Marked several methods in `EvaluationEpochLoop` as protected: `on_evaluation_batch_start`, `evaluation_step`, `evaluation_step_end` ([#9516](https://github.com/PyTorchLightning/pytorch-lightning/pull/9516))
    * Added `yielding_training_step` example ([#9983](https://github.com/PyTorchLightning/pytorch-lightning/pull/9983))
- Added support for saving and loading state of multiple callbacks of the same type ([#7187](https://github.com/PyTorchLightning/pytorch-lightning/pull/7187))
- Added DeepSpeed Stage 1 support ([#8974](https://github.com/PyTorchLightning/pytorch-lightning/pull/8974))
- Added `Python dataclass` support for `LightningDataModule` ([#8272](https://github.com/PyTorchLightning/pytorch-lightning/issues/8272))
- Added sanitization of tensors when they get logged as hyperparameters in `TensorBoardLogger` ([#9031](https://github.com/PyTorchLightning/pytorch-lightning/pull/9031))
- Added `InterBatchParallelDataFetcher` ([#9020](https://github.com/PyTorchLightning/pytorch-lightning/pull/9020))
- Added `DataLoaderIterDataFetcher` ([#9020](https://github.com/PyTorchLightning/pytorch-lightning/pull/9020))
- Added `DataFetcher` within `Fit / Evaluation` Loop  ([#9047](https://github.com/PyTorchLightning/pytorch-lightning/pull/9047))
- Added a friendly error message when DDP attempts to spawn new distributed processes with rank > 0 ([#9005](https://github.com/PyTorchLightning/pytorch-lightning/pull/9005))
- Added Rich integration:
    * Added Rich progress bar ([#8929](https://github.com/PyTorchLightning/pytorch-lightning/pull/8929), [#9559](https://github.com/PyTorchLightning/pytorch-lightning/pull/9559))
    * Added Support for iterable datasets ([#9734](https://github.com/PyTorchLightning/pytorch-lightning/pull/9734))
    * Added `RichModelSummary` callback ([#9546](https://github.com/PyTorchLightning/pytorch-lightning/pull/9546))
    * Added `configure_columns` method to `RichProgressBar` ([#10288](https://github.com/PyTorchLightning/pytorch-lightning/pull/10288))
    * Added `leave` argument to `RichProgressBar` ([#10301](https://github.com/PyTorchLightning/pytorch-lightning/pull/10301))
- Added input validation logic for precision ([#9080](https://github.com/PyTorchLightning/pytorch-lightning/pull/9080))
- Added support for CPU AMP autocast ([#9084](https://github.com/PyTorchLightning/pytorch-lightning/pull/9084))
- Added `on_exception` callback hook ([#9183](https://github.com/PyTorchLightning/pytorch-lightning/pull/9183))
- Added a warning to DeepSpeed when inferring batch size ([#9221](https://github.com/PyTorchLightning/pytorch-lightning/pull/9221))
- Added `ModelSummary` callback ([#9344](https://github.com/PyTorchLightning/pytorch-lightning/pull/9344))
- Added `log_images`, `log_text` and `log_table` to `WandbLogger` ([#9545](https://github.com/PyTorchLightning/pytorch-lightning/pull/9545))
- Added `PL_RECONCILE_PROCESS` environment variable to enable process reconciliation regardless of cluster environment settings ([#9389](https://github.com/PyTorchLightning/pytorch-lightning/pull/9389))
- Added `get_device_stats` to the Accelerator interface and added its implementation for GPU and TPU ([#9586](https://github.com/PyTorchLightning/pytorch-lightning/pull/9586))
- Added a warning when an unknown key is encountered in the optimizer configuration, and when `OneCycleLR` is used with `"interval": "epoch"` ([#9666](https://github.com/PyTorchLightning/pytorch-lightning/pull/9666))
- Added `DeviceStatsMonitor` callback ([#9712](https://github.com/PyTorchLightning/pytorch-lightning/pull/9712))
- Added `enable_progress_bar` to the Trainer constructor ([#9664](https://github.com/PyTorchLightning/pytorch-lightning/pull/9664))
- Added `pl_legacy_patch` load utility for loading old checkpoints that have pickled legacy Lightning attributes ([#9166](https://github.com/PyTorchLightning/pytorch-lightning/pull/9166))
- Added support for `torch.use_deterministic_algorithms` ([#9121](https://github.com/PyTorchLightning/pytorch-lightning/pull/9121))
- Added automatic parameters tying for TPUs ([#9525](https://github.com/PyTorchLightning/pytorch-lightning/pull/9525))
- Added support for `torch.autograd.set_detect_anomaly` through `Trainer` constructor argument `detect_anomaly` ([#9848](https://github.com/PyTorchLightning/pytorch-lightning/pull/9848))
- Added `enable_model_summary` flag to Trainer ([#9699](https://github.com/PyTorchLightning/pytorch-lightning/pull/9699))
- Added `strategy` argument to Trainer ([#8597](https://github.com/PyTorchLightning/pytorch-lightning/pull/8597))
- Added `init_meta_context`, `materialize_module` utilities ([#9920](https://github.com/PyTorchLightning/pytorch-lightning/pull/9920))
- Added `TPUPrecisionPlugin` ([#10020](https://github.com/PyTorchLightning/pytorch-lightning/pull/#10020))
- Added `torch.bfloat16` support:
  * Added bfloat16 support for Lightning Trainer ([#9049](https://github.com/PyTorchLightning/pytorch-lightning/pull/9049))
  * Renamed `TPUHalfPrecisionPlugin` to `TPUBf16PrecisionPlugin` ([#10026](https://github.com/PyTorchLightning/pytorch-lightning/pull/10026))
  * Default to `precision=bf16` on CPU when `precision=16` is passed ([#10033](https://github.com/PyTorchLightning/pytorch-lightning/pull/10033))
  * Added support for `torch.autocast` ([#10053](https://github.com/PyTorchLightning/pytorch-lightning/pull/10053))
- Added `kfold` example for loop customization ([#9965](https://github.com/PyTorchLightning/pytorch-lightning/pull/9965))
- LightningLite:
    * Added `PrecisionPlugin.forward_context`, making it the default implementation for all `{train,val,test,predict}_step_context()` methods ([#9988](https://github.com/PyTorchLightning/pytorch-lightning/pull/9988))
    * Added `DDPSpawnPlugin.spawn()` for spawning new processes of a given function ([#10018](https://github.com/PyTorchLightning/pytorch-lightning/pull/10018), [#10022](https://github.com/PyTorchLightning/pytorch-lightning/pull/10022))
    * Added `TrainingTypePlugin.{_setup_model, _setup_optimizer}` methods ([#9994](https://github.com/PyTorchLightning/pytorch-lightning/pull/9994), [#10064](https://github.com/PyTorchLightning/pytorch-lightning/pull/10064))
    * Implemented `DataParallelPlugin._setup_model` ([#10010](https://github.com/PyTorchLightning/pytorch-lightning/pull/10010))
    * Implemented `DeepSpeedPlugin._setup_model_and_optimizers` ([#10009](https://github.com/PyTorchLightning/pytorch-lightning/pull/10009), [#10064](https://github.com/PyTorchLightning/pytorch-lightning/pull/10064))
    * Implemented `{DDPShardedPlugin,DDPShardedSpawnPlugin}._setup_model_and_optimizers` ([#10028](https://github.com/PyTorchLightning/pytorch-lightning/pull/10028), [#10064](https://github.com/PyTorchLightning/pytorch-lightning/pull/10064))
    * Added optional `model` argument to the `optimizer_step` methods in accelerators and plugins ([#10023](https://github.com/PyTorchLightning/pytorch-lightning/pull/10023))
    * Updated precision attributes in `DeepSpeedPlugin` ([#10164](https://github.com/PyTorchLightning/pytorch-lightning/pull/10164))
    * Added the ability to return a result from rank 0 in `DDPSpawnPlugin.spawn` ([#10162](https://github.com/PyTorchLightning/pytorch-lightning/pull/10162))
    * Added `pytorch_lightning.lite` package ([#10175](https://github.com/PyTorchLightning/pytorch-lightning/pull/10175))
    * Added `LightningLite` documentation ([#10043](https://github.com/PyTorchLightning/pytorch-lightning/pull/10043))
    * Added `LightningLite` examples ([#9987](https://github.com/PyTorchLightning/pytorch-lightning/pull/9987))
    * Make the `_LiteDataLoader` an iterator and add supports for custom dataloader ([#10279](https://github.com/PyTorchLightning/pytorch-lightning/pull/10279))
- Added `use_omegaconf` argument to `save_hparams_to_yaml` plugin ([#9170](https://github.com/PyTorchLightning/pytorch-lightning/pull/9170))
- Added `ckpt_path` argument for `Trainer.fit()` ([#10061](https://github.com/PyTorchLightning/pytorch-lightning/pull/10061))
- Added `auto_device_count` method to `Accelerators` ([#10222](https://github.com/PyTorchLightning/pytorch-lightning/pull/10222))
- Added support for `devices="auto"` ([#10264](https://github.com/PyTorchLightning/pytorch-lightning/pull/10264))
- Added a `filename` argument in `ModelCheckpoint.format_checkpoint_name` ([#9818](https://github.com/PyTorchLightning/pytorch-lightning/pull/9818))
- Added support for empty `gpus` list to run on CPU ([#10246](https://github.com/PyTorchLightning/pytorch-lightning/pull/10246))
- Added a warning if multiple batch sizes are found from ambiguous batch ([#10247](https://github.com/PyTorchLightning/pytorch-lightning/pull/10247))

### Changed

- Trainer now raises a `MisconfigurationException` when its methods are called with `ckpt_path="best"` but a checkpoint callback isn't configured ([#9841](https://github.com/PyTorchLightning/pytorch-lightning/pull/9841))
- Setting `Trainer(accelerator="ddp_cpu")` now does not spawn a subprocess if `num_processes` is kept `1` along with `num_nodes > 1` ([#9603](https://github.com/PyTorchLightning/pytorch-lightning/pull/9603))
- Module imports are now catching `ModuleNotFoundError` instead of `ImportError` ([#9867](https://github.com/PyTorchLightning/pytorch-lightning/pull/9867))
- `pytorch_lightning.loggers.neptune.NeptuneLogger` is now consistent with the new [neptune-client](https://github.com/neptune-ai/neptune-client) API; the old [neptune-client](https://github.com/neptune-ai/neptune-client) API is supported by `NeptuneClient` from the [neptune-contrib](https://github.com/neptune-ai/neptune-contrib) repo ([#6867](https://github.com/PyTorchLightning/pytorch-lightning/pull/6867))
- Parsing of `enums` type hyperparameters to be saved in the `haprams.yaml` file by TensorBoard and CSV loggers has been fixed and made in line with how OmegaConf parses it ([#9170](https://github.com/PyTorchLightning/pytorch-lightning/pull/9170))
- Parsing of the `gpus` Trainer argument has changed: `gpus="n"` (str) no longer selects the GPU index n and instead selects the first n devices ([#8770](https://github.com/PyTorchLightning/pytorch-lightning/pull/8770))
- `iteration_count` and other index attributes in the loops has been replaced with progress dataclasses ([#8477](https://github.com/PyTorchLightning/pytorch-lightning/pull/8477))
- The `trainer.lightning_module` reference is now properly set at the very beginning of a run ([#8536](https://github.com/PyTorchLightning/pytorch-lightning/pull/8536))
- The model weights now get loaded in all cases when the checkpoint path gets provided in validate/test/predict, regardless of whether the model instance is provided or not ([#8352](https://github.com/PyTorchLightning/pytorch-lightning/pull/8352))
- The `Trainer` functions `reset_{train,val,test,predict}_dataloader`, `reset_train_val_dataloaders`, and `request_dataloader` `model` argument is now optional ([#8536](https://github.com/PyTorchLightning/pytorch-lightning/pull/8536))
- Saved checkpoints will no longer use the type of a `Callback` as the key to avoid issues with unpickling ([#6886](https://github.com/PyTorchLightning/pytorch-lightning/pull/6886))
- Improved string conversion for `ResultCollection` ([#8622](https://github.com/PyTorchLightning/pytorch-lightning/pull/8622))
- `LightningCLI` changes:
    * `LightningCLI.init_parser` now returns the parser instance ([#8721](https://github.com/PyTorchLightning/pytorch-lightning/pull/8721))
    * `LightningCLI.add_core_arguments_to_parser`, `LightningCLI.parse_arguments` now take a `parser` argument ([#8721](https://github.com/PyTorchLightning/pytorch-lightning/pull/8721))
    * `LightningCLI.instantiate_trainer` now takes a config and a list of callbacks ([#8721](https://github.com/PyTorchLightning/pytorch-lightning/pull/8721))
    * Split `LightningCLI.add_core_arguments_to_parser` into `LightningCLI.add_default_arguments_to_parser` + `LightningCLI.add_core_arguments_to_parser` ([#8721](https://github.com/PyTorchLightning/pytorch-lightning/pull/8721))
- The accelerator and training type plugin `setup` hooks no longer have a `model` argument ([#8536](https://github.com/PyTorchLightning/pytorch-lightning/pull/8536))
- The accelerator and training type plugin `update_global_step` hook has been removed ([#8856](https://github.com/PyTorchLightning/pytorch-lightning/pull/8856))
- The coverage of `self.log`-ing in any `LightningModule` or `Callback` hook has been improved ([#8498](https://github.com/PyTorchLightning/pytorch-lightning/pull/8498))
- `self.log`-ing without a `Trainer` reference now raises a warning instead of an exception ([#9733](https://github.com/PyTorchLightning/pytorch-lightning/pull/9733))
- Removed restrictions in the Trainer that loggers can only log from rank 0; the existing logger behavior has not changed ([#8608](https://github.com/PyTorchLightning/pytorch-lightning/pull/8608))
- `Trainer.request_dataloader` now takes a `RunningStage` enum instance ([#8858](https://github.com/PyTorchLightning/pytorch-lightning/pull/8858))
- Changed `rank_zero_warn` to `NotImplementedError` in the `{train, val, test, predict}_dataloader` hooks that `Lightning(Data)Module` uses ([#9161](https://github.com/PyTorchLightning/pytorch-lightning/pull/9161))
- Moved `block_ddp_sync_behaviour` out of `TrainingBatchLoop` to loop utilities ([#9192](https://github.com/PyTorchLightning/pytorch-lightning/pull/9192))
- Executing the `optimizer_closure` is now required when overriding the `optimizer_step` hook ([#9360](https://github.com/PyTorchLightning/pytorch-lightning/pull/9360))
- Changed logging of `LightningModule` and `LightningDataModule` hyperparameters to raise an exception only if there are colliding keys with different values ([#9496](https://github.com/PyTorchLightning/pytorch-lightning/pull/9496))
- `seed_everything` now fails when an invalid seed value is passed instead of selecting a random seed ([#8787](https://github.com/PyTorchLightning/pytorch-lightning/pull/8787))
- The Trainer now calls `TrainingTypePlugin` collective APIs directly instead of going through the Accelerator reference ([#9677](https://github.com/PyTorchLightning/pytorch-lightning/pull/9677), [#9901](https://github.com/PyTorchLightning/pytorch-lightning/pull/9901))
- The tuner now usees a unique filename to save a temporary checkpoint ([#9682](https://github.com/PyTorchLightning/pytorch-lightning/pull/9682))
- Changed `HorovodPlugin.all_gather` to return a `torch.Tensor` instead of a list ([#9696](https://github.com/PyTorchLightning/pytorch-lightning/pull/9696))
- Changed Trainer connectors to be protected attributes:
    * Configuration Validator ([#9779](https://github.com/PyTorchLightning/pytorch-lightning/pull/9779))
- The `current_epoch` and `global_step` attributes now get restored irrespective of the Trainer task ([#9413](https://github.com/PyTorchLightning/pytorch-lightning/pull/9413))
- Trainer now raises an exception when requesting `amp_level` with native `amp_backend` ([#9755](https://github.com/PyTorchLightning/pytorch-lightning/pull/9755))
- Update the logic to check for accumulation steps with deepspeed ([#9826](https://github.com/PyTorchLightning/pytorch-lightning/pull/9826))
- `pytorch_lightning.utilities.grads.grad_norm` now raises an exception if parameter `norm_type <= 0` ([#9765](https://github.com/PyTorchLightning/pytorch-lightning/pull/9765))
- Updated error message for interactive incompatible plugins ([#9896](https://github.com/PyTorchLightning/pytorch-lightning/pull/9896))
- Moved the `optimizer_step` and `clip_gradients` hook from the `Accelerator` and `TrainingTypePlugin` into the `PrecisionPlugin` ([#10143](https://github.com/PyTorchLightning/pytorch-lightning/pull/10143), [#10029](https://github.com/PyTorchLightning/pytorch-lightning/pull/10029))
- `NativeMixedPrecisionPlugin` and its subclasses now take an optional `GradScaler` instance ([#10055](https://github.com/PyTorchLightning/pytorch-lightning/pull/10055))
- Trainer is now raising a `MisconfigurationException` instead of a warning if `Trainer.{validate/test}` is missing required methods ([#10016](https://github.com/PyTorchLightning/pytorch-lightning/pull/10016))
- Changed default value of the `max_steps` Trainer argument from `None` to -1 ([#9460](https://github.com/PyTorchLightning/pytorch-lightning/pull/9460))
- LightningModule now raises an error when calling `log(on_step=False, on_epoch=False)` ([#10227](https://github.com/PyTorchLightning/pytorch-lightning/pull/10227))
- Quantization aware training observers are now disabled by default during validating/testing/predicting stages ([#8540](https://github.com/PyTorchLightning/pytorch-lightning/pull/8540))
- Raised `MisconfigurationException` when total length of `dataloader` across ranks is zero, and give warning when total length is non-zero, but only local rank length is zero. ([#9827](https://github.com/PyTorchLightning/pytorch-lightning/pull/9827))
- Changed the model size calculation using `ByteCounter` ([#10123](https://github.com/PyTorchLightning/pytorch-lightning/pull/10123))
- Enabled `on_load_checkpoint` for `LightningDataModule` for all `trainer_fn` ([#10238](https://github.com/PyTorchLightning/pytorch-lightning/pull/10238))
- Allowed separate config files for parameters with class type when LightningCLI is in `subclass_mode=False` ([#10286](https://github.com/PyTorchLightning/pytorch-lightning/pull/10286))

### Deprecated

- Deprecated Trainer argument `terminate_on_nan` in favor of `detect_anomaly`([#9175](https://github.com/PyTorchLightning/pytorch-lightning/pull/9175))
- Deprecated `Trainer.terminate_on_nan` public attribute access ([#9849](https://github.com/PyTorchLightning/pytorch-lightning/pull/9849))
- Deprecated `LightningModule.summarize()` in favor of `pytorch_lightning.utilities.model_summary.summarize()` ([#8513](https://github.com/PyTorchLightning/pytorch-lightning/pull/8513))
- Deprecated `LightningModule.model_size` ([#8343](https://github.com/PyTorchLightning/pytorch-lightning/pull/8343))
- Deprecated `DataModule` properties: `train_transforms`, `val_transforms`, `test_transforms`, `size`, `dims` ([#8851](https://github.com/PyTorchLightning/pytorch-lightning/pull/8851))
- Deprecated `add_to_queue`, `get_from_queue` from `LightningModule` in favor of corresponding methods in the `DDPSpawnPlugin` ([#9118](https://github.com/PyTorchLightning/pytorch-lightning/pull/9118))
- Deprecated `LightningModule.get_progress_bar_dict` and `Trainer.progress_bar_dict` in favor of `pytorch_lightning.callbacks.progress.base.get_standard_metrics` and `ProgressBarBase.get_metrics` ([#8985](https://github.com/PyTorchLightning/pytorch-lightning/pull/8985))
- Deprecated `prepare_data_per_node` flag on Trainer and set it as a property of `DataHooks`, accessible in the `LightningModule` and `LightningDataModule` ([#8958](https://github.com/PyTorchLightning/pytorch-lightning/pull/8958))
- Deprecated the `TestTubeLogger` ([#9065](https://github.com/PyTorchLightning/pytorch-lightning/pull/9065))
- Deprecated `on_{train/val/test/predict}_dataloader()` from `LightningModule` and `LightningDataModule` ([#9098](https://github.com/PyTorchLightning/pytorch-lightning/pull/9098))
- Deprecated `on_keyboard_interrupt` callback hook in favor of new `on_exception` hook ([#9260](https://github.com/PyTorchLightning/pytorch-lightning/pull/9260))
- Deprecated passing `process_position` to the `Trainer` constructor in favor of adding the `ProgressBar` callback with `process_position` directly to the list of callbacks ([#9222](https://github.com/PyTorchLightning/pytorch-lightning/pull/9222))
- Deprecated passing `flush_logs_every_n_steps` as a Trainer argument, instead pass it to the logger init if supported ([#9366](https://github.com/PyTorchLightning/pytorch-lightning/pull/9366))
- Deprecated `LightningLoggerBase.close`, `LoggerCollection.close` in favor of `LightningLoggerBase.finalize`, `LoggerCollection.finalize` ([#9422](https://github.com/PyTorchLightning/pytorch-lightning/pull/9422))
- Deprecated passing `progress_bar_refresh_rate` to the `Trainer` constructor in favor of adding the `ProgressBar` callback with `refresh_rate` directly to the list of callbacks, or passing `enable_progress_bar=False` to disable the progress bar ([#9616](https://github.com/PyTorchLightning/pytorch-lightning/pull/9616))
- Deprecated `LightningDistributed` and moved the broadcast logic to `DDPPlugin` and `DDPSpawnPlugin` directly ([#9691](https://github.com/PyTorchLightning/pytorch-lightning/pull/9691))
- Deprecated passing `stochastic_weight_avg` to the `Trainer` constructor in favor of adding the `StochasticWeightAveraging` callback directly to the list of callbacks ([#8989](https://github.com/PyTorchLightning/pytorch-lightning/pull/8989))
- Deprecated Accelerator collective API `barrier`, `broadcast`, and `all_gather` in favor of calling the `TrainingTypePlugin` collective API directly ([#9677](https://github.com/PyTorchLightning/pytorch-lightning/pull/9677))
- Deprecated `checkpoint_callback` from the `Trainer` constructor in favor of `enable_checkpointing` ([#9754](https://github.com/PyTorchLightning/pytorch-lightning/pull/9754))
- Deprecated the `LightningModule.on_post_move_to_device` method ([#9525](https://github.com/PyTorchLightning/pytorch-lightning/pull/9525))
- Deprecated `pytorch_lightning.core.decorators.parameter_validation` in favor of `pytorch_lightning.utilities.parameter_tying.set_shared_parameters` ([#9525](https://github.com/PyTorchLightning/pytorch-lightning/pull/9525))
- Deprecated passing `weights_summary` to the `Trainer` constructor in favor of adding the `ModelSummary` callback with `max_depth` directly to the list of callbacks ([#9699](https://github.com/PyTorchLightning/pytorch-lightning/pull/9699))
- Deprecated `log_gpu_memory`, `gpu_metrics`, and util funcs in favor of `DeviceStatsMonitor` callback ([#9921](https://github.com/PyTorchLightning/pytorch-lightning/pull/9921))
- Deprecated `GPUStatsMonitor` and `XLAStatsMonitor` in favor of `DeviceStatsMonitor` callback ([#9924](https://github.com/PyTorchLightning/pytorch-lightning/pull/9924))
- Deprecated setting `Trainer(max_steps=None)`; To turn off the limit, set `Trainer(max_steps=-1)` (default) ([#9460](https://github.com/PyTorchLightning/pytorch-lightning/pull/9460))
- Deprecated access to the `AcceleratorConnector.is_slurm_managing_tasks` attribute and marked it as protected ([#10101](https://github.com/PyTorchLightning/pytorch-lightning/pull/10101))
- Deprecated access to the `AcceleratorConnector.configure_slurm_ddp` method and marked it as protected ([#10101](https://github.com/PyTorchLightning/pytorch-lightning/pull/10101))
- Deprecated passing `resume_from_checkpoint` to the `Trainer` constructor in favor of `trainer.fit(ckpt_path=)` ([#10061](https://github.com/PyTorchLightning/pytorch-lightning/pull/10061))
- Deprecated `ClusterEnvironment.creates_children()` in favor of `ClusterEnvironment.creates_processes_externally` (property) ([#10106](https://github.com/PyTorchLightning/pytorch-lightning/pull/10106))
- Deprecated `PrecisionPlugin.master_params()` in favor of `PrecisionPlugin.main_params()` ([#10105](https://github.com/PyTorchLightning/pytorch-lightning/pull/10105))
- Deprecated `lr_sch_names` from `LearningRateMonitor` ([#10066](https://github.com/PyTorchLightning/pytorch-lightning/pull/10066))
- Deprecated `ProgressBar` callback in favor of `TQDMProgressBar` ([#10134](https://github.com/PyTorchLightning/pytorch-lightning/pull/10134))

### Removed

- Removed deprecated `metrics` ([#8586](https://github.com/PyTorchLightning/pytorch-lightning/pull/8586/))
- Removed the deprecated `outputs` argument in both the `LightningModule.on_train_epoch_end` and `Callback.on_train_epoch_end` hooks ([#8587](https://github.com/PyTorchLightning/pytorch-lightning/pull/8587))
- Removed the deprecated `TrainerLoggingMixin` class ([#8609](https://github.com/PyTorchLightning/pytorch-lightning/pull/8609))
- Removed the deprecated `TrainerTrainingTricksMixin` class ([#8679](https://github.com/PyTorchLightning/pytorch-lightning/pull/8679))
- Removed the deprecated `optimizer_idx` from `training_step` as an accepted argument in manual optimization ([#8576](https://github.com/PyTorchLightning/pytorch-lightning/pull/8576))
- Removed support for the deprecated `on_save_checkpoint` signature. The hook now takes a `checkpoint` positional parameter ([#8697](https://github.com/PyTorchLightning/pytorch-lightning/pull/8697))
- Removed support for the deprecated `on_load_checkpoint` signature. The hook now takes a `pl_module` positional parameter ([#8697](https://github.com/PyTorchLightning/pytorch-lightning/pull/8697))
- Removed the deprecated `save_function` property in `ModelCheckpoint` ([#8680](https://github.com/PyTorchLightning/pytorch-lightning/pull/8680))
- Removed the deprecated `model` argument from `ModelCheckpoint.save_checkpoint` ([#8688](https://github.com/PyTorchLightning/pytorch-lightning/pull/8688))
- Removed the deprecated `sync_step` argument from `WandbLogger` ([#8763](https://github.com/PyTorchLightning/pytorch-lightning/pull/8763))
- Removed the deprecated `Trainer.truncated_bptt_steps` in favor of `LightningModule.truncated_bptt_steps` ([#8826](https://github.com/PyTorchLightning/pytorch-lightning/pull/8826))
- Removed `LightningModule.write_predictions` and `LightningModule.write_predictions_dict` ([#8850](https://github.com/PyTorchLightning/pytorch-lightning/pull/8850))
- Removed `on_reset_*_dataloader` hooks in TrainingType Plugins and Accelerators ([#8858](https://github.com/PyTorchLightning/pytorch-lightning/pull/8858))
- Removed deprecated `GradInformation` module in favor of `pytorch_lightning.utilities.grads` ([#8831](https://github.com/PyTorchLightning/pytorch-lightning/pull/8831/))
- Removed `TrainingTypePlugin.on_save` and `Accelerator.on_save` ([#9023](https://github.com/PyTorchLightning/pytorch-lightning/pull/9023))
- Removed `{Accelerator,TrainingTypePlugin,PrecisionPlugin}.post_optimizer_step` ([#9746](https://github.com/PyTorchLightning/pytorch-lightning/pull/9746))
- Removed deprecated `connect_precision_plugin` and `connect_training_type_plugin` from `Accelerator` ([#9019](https://github.com/PyTorchLightning/pytorch-lightning/pull/9019))
- Removed `on_train_epoch_end` from `Accelerator` ([#9035](https://github.com/PyTorchLightning/pytorch-lightning/pull/9035))
- Removed `InterBatchProcessor` in favor of `DataLoaderIterDataFetcher` ([#9052](https://github.com/PyTorchLightning/pytorch-lightning/pull/9052))
- Removed `Plugin` in `base_plugin.py` in favor of accessing `TrainingTypePlugin` and `PrecisionPlugin` directly instead ([#9066](https://github.com/PyTorchLightning/pytorch-lightning/pull/9066))
- Removed `teardown` from `ParallelPlugin` ([#8943](https://github.com/PyTorchLightning/pytorch-lightning/pull/8943))
- Removed deprecated `profiled_functions` argument from `PyTorchProfiler` ([#9178](https://github.com/PyTorchLightning/pytorch-lightning/pull/9178))
- Removed deprecated `pytorch_lighting.utilities.argparse_utils` module ([#9166](https://github.com/PyTorchLightning/pytorch-lightning/pull/9166))
- Removed deprecated property `Trainer.running_sanity_check` in favor of `Trainer.sanity_checking` ([#9209](https://github.com/PyTorchLightning/pytorch-lightning/pull/9209))
- Removed deprecated `BaseProfiler.output_filename` arg from it and its descendants in favor of `dirpath` and `filename` ([#9214](https://github.com/PyTorchLightning/pytorch-lightning/pull/9214))
- Removed deprecated property `ModelCheckpoint.period` in favor of `ModelCheckpoint.every_n_epochs` ([#9213](https://github.com/PyTorchLightning/pytorch-lightning/pull/9213))
- Removed deprecated `auto_move_data` decorator ([#9231](https://github.com/PyTorchLightning/pytorch-lightning/pull/9231))
- Removed deprecated property `LightningModule.datamodule` in favor of `Trainer.datamodule` ([#9233](https://github.com/PyTorchLightning/pytorch-lightning/pull/9233))
- Removed deprecated properties `DeepSpeedPlugin.cpu_offload*` in favor of `offload_optimizer`, `offload_parameters` and `pin_memory` ([#9244](https://github.com/PyTorchLightning/pytorch-lightning/pull/9244))
- Removed deprecated property `AcceleratorConnector.is_using_torchelastic` in favor of `TorchElasticEnvironment.is_using_torchelastic()` ([#9729](https://github.com/PyTorchLightning/pytorch-lightning/pull/9729))
- Removed `pytorch_lightning.utilities.debugging.InternalDebugger` ([#9680](https://github.com/PyTorchLightning/pytorch-lightning/pull/9680))
- Removed `call_configure_sharded_model_hook` property from `Accelerator` and `TrainingTypePlugin` ([#9612](https://github.com/PyTorchLightning/pytorch-lightning/pull/9612))
- Removed `TrainerProperties` mixin and moved property definitions directly into `Trainer` ([#9495](https://github.com/PyTorchLightning/pytorch-lightning/pull/9495))
- Removed a redundant warning with `ModelCheckpoint(monitor=None)` callback ([#9875](https://github.com/PyTorchLightning/pytorch-lightning/pull/9875))
- Remove `epoch` from `trainer.logged_metrics` ([#9904](https://github.com/PyTorchLightning/pytorch-lightning/pull/9904))
- Removed `should_rank_save_checkpoint` property from Trainer ([#9433](https://github.com/PyTorchLightning/pytorch-lightning/pull/9433))
- Remove deprecated `distributed_backend` from `Trainer` ([#10017](https://github.com/PyTorchLightning/pytorch-lightning/pull/10017))
- Removed `process_idx` from the `{DDPSpawnPlugin,TPUSpawnPlugin}.new_process` methods ([#10022](https://github.com/PyTorchLightning/pytorch-lightning/pull/10022))
- Removed automatic patching of `{train,val,test,predict}_dataloader()` on the `LightningModule` ([#9764](https://github.com/PyTorchLightning/pytorch-lightning/pull/9764))
- Removed `pytorch_lightning.trainer.connectors.OptimizerConnector` ([#10120](https://github.com/PyTorchLightning/pytorch-lightning/pull/10120))

### Fixed

- Fixed ImageNet evaluation in example ([#10179](https://github.com/PyTorchLightning/pytorch-lightning/pull/10179))
- Fixed an issue with logger outputs not being finalized correctly after prediction runs ([#8685](https://github.com/PyTorchLightning/pytorch-lightning/pull/8685))
- Fixed `move_metrics_to_cpu` moving the loss to CPU while training on device ([#9308](https://github.com/PyTorchLightning/pytorch-lightning/pull/9308))
- Fixed incorrect main progress bar indicator when resuming training mid-epoch ([#9310](https://github.com/PyTorchLightning/pytorch-lightning/pull/9310))
- Fixed an issue with freeing memory of datafetchers during teardown ([#9387](https://github.com/PyTorchLightning/pytorch-lightning/pull/9387))
- Fixed a bug where the training step output needed to be `deepcopy`-ed ([#9349](https://github.com/PyTorchLightning/pytorch-lightning/pull/9349))
- Fixed an issue with freeing memory allocated by the data iterators in `Loop.on_run_end` ([#9386](https://github.com/PyTorchLightning/pytorch-lightning/pull/9386), [#9915](https://github.com/PyTorchLightning/pytorch-lightning/pull/9915))
- Fixed `BasePredictionWriter` not returning the batch indices in a non-distributed setting ([#9432](https://github.com/PyTorchLightning/pytorch-lightning/pull/9432))
- Fixed an error when running in XLA environments with no TPU attached ([#9572](https://github.com/PyTorchLightning/pytorch-lightning/pull/9572))
- Fixed check on torchmetrics logged whose `compute()` output is a multielement tensor ([#9582](https://github.com/PyTorchLightning/pytorch-lightning/pull/9582))
- Fixed gradient accumulation for `DDPShardedPlugin` ([#9122](https://github.com/PyTorchLightning/pytorch-lightning/pull/9122))
- Fixed missing DeepSpeed distributed call ([#9540](https://github.com/PyTorchLightning/pytorch-lightning/pull/9540))
- Fixed an issue with wrapped LightningModule during evaluation; The LightningModule no longer gets wrapped with data-parallel modules when not fitting in `DDPPlugin`, `DDPSpawnPlugin`, `DDPShardedPlugin`, `DDPSpawnShardedPlugin` ([#9096](https://github.com/PyTorchLightning/pytorch-lightning/pull/9096))
- Fixed `trainer.accumulate_grad_batches` to be an int on init. The default value for it is now `None` inside Trainer ([#9652](https://github.com/PyTorchLightning/pytorch-lightning/pull/9652))
- Fixed `broadcast` in `DDPPlugin` and `DDPSpawnPlugin` to respect the `src` input ([#9691](https://github.com/PyTorchLightning/pytorch-lightning/pull/9691))
- Fixed `self.log(on_epoch=True, reduce_fx=sum))` for the `on_batch_start` and `on_train_batch_start` hooks ([#9791](https://github.com/PyTorchLightning/pytorch-lightning/pull/9791))
- Fixed `self.log(on_epoch=True)` for the `on_batch_start` and `on_train_batch_start` hooks ([#9780](https://github.com/PyTorchLightning/pytorch-lightning/pull/9780))
- Fixed restoring training state during `Trainer.fit` only ([#9413](https://github.com/PyTorchLightning/pytorch-lightning/pull/9413))
- Fixed DeepSpeed and Lightning both calling the scheduler ([#9788](https://github.com/PyTorchLightning/pytorch-lightning/pull/9788))
- Fixed missing arguments when saving hyperparameters from the parent class but not from the child class ([#9800](https://github.com/PyTorchLightning/pytorch-lightning/pull/9800))
- Fixed DeepSpeed GPU device IDs ([#9847](https://github.com/PyTorchLightning/pytorch-lightning/pull/9847))
- Reset `val_dataloader` in `tuner/batch_size_scaling` ([#9857](https://github.com/PyTorchLightning/pytorch-lightning/pull/9857))
- Fixed use of `LightningCLI` in computer_vision_fine_tuning.py example ([#9934](https://github.com/PyTorchLightning/pytorch-lightning/pull/9934))
- Fixed issue with non-init dataclass fields in `apply_to_collection` ([#9963](https://github.com/PyTorchLightning/pytorch-lightning/issues/9963))
- Reset `val_dataloader` in `tuner/batch_size_scaling` for binsearch ([#9975](https://github.com/PyTorchLightning/pytorch-lightning/pull/9975))
- Fixed logic to check for spawn in dataloader `TrainerDataLoadingMixin._worker_check` ([#9902](https://github.com/PyTorchLightning/pytorch-lightning/pull/9902))
- Fixed `train_dataloader` getting loaded twice when resuming from a checkpoint during `Trainer.fit()` ([#9671](https://github.com/PyTorchLightning/pytorch-lightning/pull/9671))
- Fixed `LearningRateMonitor` logging with multiple param groups optimizer with no scheduler ([#10044](https://github.com/PyTorchLightning/pytorch-lightning/pull/10044))
- Fixed undesired side effects being caused by `Trainer` patching dataloader methods on the `LightningModule` ([#9764](https://github.com/PyTorchLightning/pytorch-lightning/pull/9764))
- Fixed gradients not being unscaled when clipping or logging the gradient norm ([#9287](https://github.com/PyTorchLightning/pytorch-lightning/pull/9287))
- Fixed `on_before_optimizer_step` getting called before the optimizer closure (including backward) has run ([#10167](https://github.com/PyTorchLightning/pytorch-lightning/pull/10167))
- Fixed monitor value in `ModelCheckpoint` getting moved to the wrong device in a special case where it becomes NaN ([#10118](https://github.com/PyTorchLightning/pytorch-lightning/pull/10118))
- Fixed creation of `dirpath` in `BaseProfiler` if it doesn't exist ([#10073](https://github.com/PyTorchLightning/pytorch-lightning/pull/10073))
- Fixed incorrect handling of sigterm ([#10189](https://github.com/PyTorchLightning/pytorch-lightning/pull/10189))
- Fixed bug where `log(on_step=True, on_epoch=True, sync_dist=True)` wouldn't reduce the value on step ([#10227](https://github.com/PyTorchLightning/pytorch-lightning/pull/10227))
- Fixed an issue with `pl.utilities.seed.reset_seed` converting the `PL_SEED_WORKERS` environment variable to `bool` ([#10099](https://github.com/PyTorchLightning/pytorch-lightning/pull/10099))
- Fixed iterating over a logger collection when `fast_dev_run > 0` ([#10232](https://github.com/PyTorchLightning/pytorch-lightning/pull/10232))
- Fixed `batch_size` in `ResultCollection` not being reset to 1 on epoch end ([#10242](https://github.com/PyTorchLightning/pytorch-lightning/pull/10242))
- Fixed `distrib_type` not being set when training plugin instances are being passed to the Trainer ([#10251](https://github.com/PyTorchLightning/pytorch-lightning/pull/10251))


## [1.4.9] - 2021-09-30

- Fixed `lr_find` to generate same results on multiple calls ([#9704](https://github.com/PyTorchLightning/pytorch-lightning/pull/9704))
- Fixed `reset` metrics on validation epoch end ([#9717](https://github.com/PyTorchLightning/pytorch-lightning/pull/9717))
- Fixed input validation for `gradient_clip_val`, `gradient_clip_algorithm`, `track_grad_norm` and `terminate_on_nan` Trainer arguments ([#9595](https://github.com/PyTorchLightning/pytorch-lightning/pull/9595))
- Reset metrics before each task starts ([#9410](https://github.com/PyTorchLightning/pytorch-lightning/pull/9410))


## [1.4.8] - 2021-09-22

- Fixed error reporting in DDP process reconciliation when processes are launched by an external agent ([#9389](https://github.com/PyTorchLightning/pytorch-lightning/pull/9389))
- Added PL_RECONCILE_PROCESS environment variable to enable process reconciliation regardless of cluster environment settings ([#9389](https://github.com/PyTorchLightning/pytorch-lightning/pull/9389))
- Fixed `add_argparse_args` raising `TypeError` when args are typed as `typing.Generic` in Python 3.6 ([#9554](https://github.com/PyTorchLightning/pytorch-lightning/pull/9554))
- Fixed back-compatibility for saving hyperparameters from a single container and inferring its argument name by reverting [#9125](https://github.com/PyTorchLightning/pytorch-lightning/pull/9125) ([#9642](https://github.com/PyTorchLightning/pytorch-lightning/pull/9642))


## [1.4.7] - 2021-09-14

- Fixed logging of nan parameters ([#9364](https://github.com/PyTorchLightning/pytorch-lightning/pull/9364))
- Fixed `replace_sampler` missing the batch size under specific conditions ([#9367](https://github.com/PyTorchLightning/pytorch-lightning/pull/9367))
- Pass init args to ShardedDataParallel ([#9483](https://github.com/PyTorchLightning/pytorch-lightning/pull/9483))
- Fixed collision of user argument when using ShardedDDP ([#9512](https://github.com/PyTorchLightning/pytorch-lightning/pull/9512))
- Fixed DeepSpeed crash for RNNs ([#9489](https://github.com/PyTorchLightning/pytorch-lightning/pull/9489))


## [1.4.6] - 2021-09-07

- Fixed an issues with export to ONNX format when a model has multiple inputs ([#8800](https://github.com/PyTorchLightning/pytorch-lightning/pull/8800))
- Removed deprecation warnings being called for `on_{task}_dataloader` ([#9279](https://github.com/PyTorchLightning/pytorch-lightning/pull/9279))
- Fixed save/load/resume from checkpoint for DeepSpeed Plugin (
    [#8397](https://github.com/PyTorchLightning/pytorch-lightning/pull/8397),
    [#8644](https://github.com/PyTorchLightning/pytorch-lightning/pull/8644),
    [#8627](https://github.com/PyTorchLightning/pytorch-lightning/pull/8627))
- Fixed `EarlyStopping` running on train epoch end when `check_val_every_n_epoch>1` is set ([#9156](https://github.com/PyTorchLightning/pytorch-lightning/pull/9156))
- Fixed an issue with logger outputs not being finalized correctly after prediction runs ([#8333](https://github.com/PyTorchLightning/pytorch-lightning/issues/8333))
- Fixed the Apex and DeepSpeed plugin closure running after the `on_before_optimizer_step` hook ([#9288](https://github.com/PyTorchLightning/pytorch-lightning/issues/9288))
- Fixed the Native AMP plugin closure not running with manual optimization ([#9288](https://github.com/PyTorchLightning/pytorch-lightning/issues/9288))
- Fixed bug where data-loading functions where not getting the correct running stage passed ([#8858](https://github.com/PyTorchLightning/pytorch-lightning/pull/8858))
- Fixed intra-epoch evaluation outputs staying in memory when the respective `*_epoch_end` hook wasn't overridden ([#9261](https://github.com/PyTorchLightning/pytorch-lightning/pull/9261))
- Fixed error handling in DDP process reconciliation when `_sync_dir` was not initialized ([#9267](https://github.com/PyTorchLightning/pytorch-lightning/pull/9267))
- Fixed PyTorch Profiler not enabled for manual optimization ([#9316](https://github.com/PyTorchLightning/pytorch-lightning/pull/9316))
- Fixed inspection of other args when a container is specified in `save_hyperparameters` ([#9125](https://github.com/PyTorchLightning/pytorch-lightning/pull/9125))
- Fixed signature of `Timer.on_train_epoch_end` and `StochasticWeightAveraging.on_train_epoch_end` to prevent unwanted deprecation warnings ([#9347](https://github.com/PyTorchLightning/pytorch-lightning/pull/9347))


## [1.4.5] - 2021-08-31

- Fixed reduction using `self.log(sync_dict=True, reduce_fx={mean,max})` ([#9142](https://github.com/PyTorchLightning/pytorch-lightning/pull/9142))
- Fixed not setting a default value for `max_epochs` if `max_time` was specified on the `Trainer` constructor ([#9072](https://github.com/PyTorchLightning/pytorch-lightning/pull/9072))
- Fixed the CometLogger, no longer modifies the metrics in place. Instead creates a copy of metrics before performing any operations ([#9150](https://github.com/PyTorchLightning/pytorch-lightning/pull/9150))
- Fixed `DDP` "CUDA error: initialization error" due to a `copy` instead of `deepcopy` on `ResultCollection` ([#9239](https://github.com/PyTorchLightning/pytorch-lightning/pull/9239))


## [1.4.4] - 2021-08-24

- Fixed a bug in the binary search mode of auto batch size scaling where exception was raised if the first trainer run resulted in OOM ([#8954](https://github.com/PyTorchLightning/pytorch-lightning/pull/8954))
- Fixed a bug causing logging with `log_gpu_memory='min_max'` not working ([#9013](https://github.com/PyTorchLightning/pytorch-lightning/pull/9013))


## [1.4.3] - 2021-08-17

- Fixed plateau scheduler stepping on incomplete epoch ([#8861](https://github.com/PyTorchLightning/pytorch-lightning/pull/8861))
- Fixed infinite loop with `CycleIterator` and multiple loaders ([#8889](https://github.com/PyTorchLightning/pytorch-lightning/pull/8889))
- Fixed `StochasticWeightAveraging` with a list of learning rates not applying them to each param group ([#8747](https://github.com/PyTorchLightning/pytorch-lightning/issues/8747))
- Restore original loaders if replaced by entrypoint ([#8885](https://github.com/PyTorchLightning/pytorch-lightning/pull/8885))
- Fixed lost reference to `_Metadata` object in `ResultMetricCollection` ([#8932](https://github.com/PyTorchLightning/pytorch-lightning/pull/8932))
- Ensure the existence of `DDPPlugin._sync_dir` in `reconciliate_processes` ([#8939](https://github.com/PyTorchLightning/pytorch-lightning/pull/8939))


## [1.4.2] - 2021-08-10

- Fixed recursive call for `apply_to_collection(include_none=False)` ([#8719](https://github.com/PyTorchLightning/pytorch-lightning/pull/8719))
- Fixed truncated backprop through time enablement when set as a property on the LightningModule and not the Trainer ([#8804](https://github.com/PyTorchLightning/pytorch-lightning/pull/8804/))
- Fixed comments and exception message for metrics_to_scalars ([#8782](https://github.com/PyTorchLightning/pytorch-lightning/pull/8782/))
- Fixed typo error in LightningLoggerBase.after_save_checkpoint docstring ([#8737](https://github.com/PyTorchLightning/pytorch-lightning/pull/8737/))


## [1.4.1] - 2021-08-03

- Fixed `trainer.fit_loop.split_idx` always returning `None` ([#8601](https://github.com/PyTorchLightning/pytorch-lightning/pull/8601))
- Fixed references for `ResultCollection.extra` ([#8622](https://github.com/PyTorchLightning/pytorch-lightning/pull/8622))
- Fixed reference issues during epoch end result collection ([#8621](https://github.com/PyTorchLightning/pytorch-lightning/pull/8621))
- Fixed horovod auto-detection when horovod is not installed and the launcher is `mpirun` ([#8610](https://github.com/PyTorchLightning/pytorch-lightning/pull/8610))
- Fixed an issue with `training_step` outputs not getting collected correctly for `training_epoch_end` ([#8613](https://github.com/PyTorchLightning/pytorch-lightning/pull/8613))
- Fixed distributed types support for CPUs ([#8667](https://github.com/PyTorchLightning/pytorch-lightning/pull/8667))
- Fixed a deadlock issue with DDP and torchelastic ([#8655](https://github.com/PyTorchLightning/pytorch-lightning/pull/8655))
- Fixed `accelerator=ddp` choice for CPU ([#8645](https://github.com/PyTorchLightning/pytorch-lightning/pull/8645))


## [1.4.0] - 2021-07-27

### Added

- Added `extract_batch_size` utility and corresponding tests to extract batch dimension from multiple batch types ([#8357](https://github.com/PyTorchLightning/pytorch-lightning/pull/8357/))
- Added support for named parameter groups in `LearningRateMonitor` ([#7987](https://github.com/PyTorchLightning/pytorch-lightning/pull/7987))
- Added `dataclass` support for `pytorch_lightning.utilities.apply_to_collection` ([#7935](https://github.com/PyTorchLightning/pytorch-lightning/pull/7935))
- Added support to `LightningModule.to_torchscript` for saving to custom filesystems with `fsspec` ([#7617](https://github.com/PyTorchLightning/pytorch-lightning/pull/7617))
- Added `KubeflowEnvironment` for use with the `PyTorchJob` operator in Kubeflow
- Added LightningCLI support for config files on object stores ([#7521](https://github.com/PyTorchLightning/pytorch-lightning/pull/7521))
- Added `ModelPruning(prune_on_train_epoch_end=True|False)` to choose when to apply pruning ([#7704](https://github.com/PyTorchLightning/pytorch-lightning/pull/7704))
- Added support for checkpointing based on a provided time interval during training ([#7515](https://github.com/PyTorchLightning/pytorch-lightning/pull/7515))
- Progress tracking
  * Added dataclasses for progress tracking ([#6603](https://github.com/PyTorchLightning/pytorch-lightning/pull/6603),
    [#7574](https://github.com/PyTorchLightning/pytorch-lightning/pull/7574),
    [#8140](https://github.com/PyTorchLightning/pytorch-lightning/pull/8140),
    [#8362](https://github.com/PyTorchLightning/pytorch-lightning/pull/8362))
  * Add `{,load_}state_dict` to the progress tracking dataclasses ([#8140](https://github.com/PyTorchLightning/pytorch-lightning/pull/8140))
  * Connect the progress tracking dataclasses to the loops ([#8244](https://github.com/PyTorchLightning/pytorch-lightning/pull/8244),
    [#8362](https://github.com/PyTorchLightning/pytorch-lightning/pull/8362))
  * Do not reset the progress tracking dataclasses total counters ([#8475](https://github.com/PyTorchLightning/pytorch-lightning/pull/8475))
- Added support for passing a `LightningDataModule` positionally as the second argument to `trainer.{validate,test,predict}` ([#7431](https://github.com/PyTorchLightning/pytorch-lightning/pull/7431))
- Added argument `trainer.predict(ckpt_path)` ([#7430](https://github.com/PyTorchLightning/pytorch-lightning/pull/7430))
- Added `clip_grad_by_value` support for TPUs ([#7025](https://github.com/PyTorchLightning/pytorch-lightning/pull/7025))
- Added support for passing any class to `is_overridden` ([#7918](https://github.com/PyTorchLightning/pytorch-lightning/pull/7918))
- Added `sub_dir` parameter to `TensorBoardLogger` ([#6195](https://github.com/PyTorchLightning/pytorch-lightning/pull/6195))
- Added correct `dataloader_idx` to batch transfer hooks ([#6241](https://github.com/PyTorchLightning/pytorch-lightning/pull/6241))
- Added `include_none=bool` argument to `apply_to_collection` ([#7769](https://github.com/PyTorchLightning/pytorch-lightning/pull/7769))
- Added `apply_to_collections` to apply a function to two zipped collections ([#7769](https://github.com/PyTorchLightning/pytorch-lightning/pull/7769))
- Added `ddp_fully_sharded` support ([#7487](https://github.com/PyTorchLightning/pytorch-lightning/pull/7487))
- Added `should_rank_save_checkpoint` property to Training Plugins ([#7684](https://github.com/PyTorchLightning/pytorch-lightning/pull/7684))
- Added `log_grad_norm` hook to `LightningModule` to customize the logging of gradient norms ([#7873](https://github.com/PyTorchLightning/pytorch-lightning/pull/7873))
- Added `save_config_filename` init argument to `LightningCLI` to ease resolving name conflicts ([#7741](https://github.com/PyTorchLightning/pytorch-lightning/pull/7741))
- Added `save_config_overwrite` init argument to `LightningCLI` to ease overwriting existing config files ([#8059](https://github.com/PyTorchLightning/pytorch-lightning/pull/8059))
- Added reset dataloader hooks to Training Plugins and Accelerators ([#7861](https://github.com/PyTorchLightning/pytorch-lightning/pull/7861))
- Added trainer stage hooks for Training Plugins and Accelerators ([#7864](https://github.com/PyTorchLightning/pytorch-lightning/pull/7864))
- Added the `on_before_optimizer_step` hook ([#8048](https://github.com/PyTorchLightning/pytorch-lightning/pull/8048))
- Added IPU Accelerator ([#7867](https://github.com/PyTorchLightning/pytorch-lightning/pull/7867))
- Fault-tolerant training
    * Added `{,load_}state_dict` to `ResultCollection` ([#7948](https://github.com/PyTorchLightning/pytorch-lightning/pull/7948))
    * Added `{,load_}state_dict` to `Loops` ([#8197](https://github.com/PyTorchLightning/pytorch-lightning/pull/8197))
    * Added `FastForwardSampler` and `CaptureIterableDataset` ([#8307](https://github.com/PyTorchLightning/pytorch-lightning/pull/8307))
    * Set `Loop.restarting=False` at the end of the first iteration ([#8362](https://github.com/PyTorchLightning/pytorch-lightning/pull/8362))
    * Save the loops state with the checkpoint (opt-in) ([#8362](https://github.com/PyTorchLightning/pytorch-lightning/pull/8362))
    * Save a checkpoint to restore the state on exception (opt-in) ([#8362](https://github.com/PyTorchLightning/pytorch-lightning/pull/8362))
    * Added `state_dict` and `load_state_dict` utilities for `CombinedLoader` + utilities for dataloader ([#8364](https://github.com/PyTorchLightning/pytorch-lightning/pull/8364))
- Added `rank_zero_only` to `LightningModule.log` function ([#7966](https://github.com/PyTorchLightning/pytorch-lightning/pull/7966))
- Added `metric_attribute` to `LightningModule.log` function ([#7966](https://github.com/PyTorchLightning/pytorch-lightning/pull/7966))
- Added a warning if `Trainer(log_every_n_steps)` is a value too high for the training dataloader ([#7734](https://github.com/PyTorchLightning/pytorch-lightning/pull/7734))
- Added LightningCLI support for argument links applied on instantiation ([#7895](https://github.com/PyTorchLightning/pytorch-lightning/pull/7895))
- Added LightningCLI support for configurable callbacks that should always be present ([#7964](https://github.com/PyTorchLightning/pytorch-lightning/pull/7964))
- Added DeepSpeed Infinity Support, and updated to DeepSpeed 0.4.0 ([#7234](https://github.com/PyTorchLightning/pytorch-lightning/pull/7234))
- Added support for `torch.nn.UninitializedParameter` in `ModelSummary` ([#7642](https://github.com/PyTorchLightning/pytorch-lightning/pull/7642))
- Added support `LightningModule.save_hyperparameters` when `LightningModule` is a dataclass ([#7992](https://github.com/PyTorchLightning/pytorch-lightning/pull/7992))
- Added support for overriding `optimizer_zero_grad` and `optimizer_step` when using accumulate_grad_batches ([#7980](https://github.com/PyTorchLightning/pytorch-lightning/pull/7980))
- Added `logger` boolean flag to `save_hyperparameters` ([#7960](https://github.com/PyTorchLightning/pytorch-lightning/pull/7960))
- Added support for calling scripts using the module syntax (`python -m package.script`) ([#8073](https://github.com/PyTorchLightning/pytorch-lightning/pull/8073))
- Added support for optimizers and learning rate schedulers to `LightningCLI` ([#8093](https://github.com/PyTorchLightning/pytorch-lightning/pull/8093))
- Added XLA Profiler ([#8014](https://github.com/PyTorchLightning/pytorch-lightning/pull/8014))
- Added `PrecisionPlugin.{pre,post}_backward` ([#8328](https://github.com/PyTorchLightning/pytorch-lightning/pull/8328))
- Added `on_load_checkpoint` and `on_save_checkpoint` hooks to the `PrecisionPlugin` base class ([#7831](https://github.com/PyTorchLightning/pytorch-lightning/pull/7831))
- Added `max_depth` parameter in `ModelSummary` ([#8062](https://github.com/PyTorchLightning/pytorch-lightning/pull/8062))
- Added `XLAStatsMonitor` callback ([#8235](https://github.com/PyTorchLightning/pytorch-lightning/pull/8235))
- Added `restore` function and `restarting` attribute to base `Loop` ([#8247](https://github.com/PyTorchLightning/pytorch-lightning/pull/8247))
- Added support for `save_hyperparameters` in `LightningDataModule` ([#3792](https://github.com/PyTorchLightning/pytorch-lightning/pull/3792))
- Added the `ModelCheckpoint(save_on_train_epoch_end)` to choose when to run the saving logic ([#8389](https://github.com/PyTorchLightning/pytorch-lightning/pull/8389))
- Added `LSFEnvironment` for distributed training with the LSF resource manager `jsrun` ([#5102](https://github.com/PyTorchLightning/pytorch-lightning/pull/5102))
- Added support for `accelerator='cpu'|'gpu'|'tpu'|'ipu'|'auto'` ([#7808](https://github.com/PyTorchLightning/pytorch-lightning/pull/7808))
- Added `tpu_spawn_debug` to plugin registry ([#7933](https://github.com/PyTorchLightning/pytorch-lightning/pull/7933))
- Enabled traditional/manual launching of DDP processes through `LOCAL_RANK` and `NODE_RANK` environment variable assignments ([#7480](https://github.com/PyTorchLightning/pytorch-lightning/pull/7480))
- Added `quantize_on_fit_end` argument to `QuantizationAwareTraining` ([#8464](https://github.com/PyTorchLightning/pytorch-lightning/pull/8464))
- Added experimental support for loop specialization ([#8226](https://github.com/PyTorchLightning/pytorch-lightning/pull/8226))
- Added support for `devices` flag to Trainer ([#8440](https://github.com/PyTorchLightning/pytorch-lightning/pull/8440))
- Added private `prevent_trainer_and_dataloaders_deepcopy` context manager on the `LightningModule` ([#8472](https://github.com/PyTorchLightning/pytorch-lightning/pull/8472))
- Added support for providing callables to the Lightning CLI instead of types ([#8400](https://github.com/PyTorchLightning/pytorch-lightning/pull/8400))

### Changed

- Decoupled device parsing logic from Accelerator connector to Trainer ([#8180](https://github.com/PyTorchLightning/pytorch-lightning/pull/8180))
- Changed the `Trainer`'s `checkpoint_callback` argument to allow only boolean values ([#7539](https://github.com/PyTorchLightning/pytorch-lightning/pull/7539))
- Log epoch metrics before the `on_evaluation_end` hook ([#7272](https://github.com/PyTorchLightning/pytorch-lightning/pull/7272))
- Explicitly disallow calling `self.log(on_epoch=False)` during epoch-only or single-call hooks ([#7874](https://github.com/PyTorchLightning/pytorch-lightning/pull/7874))
- Changed these `Trainer` methods to be protected: `call_setup_hook`, `call_configure_sharded_model`, `pre_dispatch`, `dispatch`, `post_dispatch`, `call_teardown_hook`, `run_train`, `run_sanity_check`, `run_evaluate`, `run_evaluation`, `run_predict`, `track_output_for_epoch_end`
- Changed `metrics_to_scalars` to work with any collection or value ([#7888](https://github.com/PyTorchLightning/pytorch-lightning/pull/7888))
- Changed `clip_grad_norm` to use `torch.nn.utils.clip_grad_norm_` ([#7025](https://github.com/PyTorchLightning/pytorch-lightning/pull/7025))
- Validation is now always run inside the training epoch scope ([#7357](https://github.com/PyTorchLightning/pytorch-lightning/pull/7357))
- `ModelCheckpoint` now runs at the end of the training epoch by default ([#8389](https://github.com/PyTorchLightning/pytorch-lightning/pull/8389))
- `EarlyStopping` now runs at the end of the training epoch by default ([#8286](https://github.com/PyTorchLightning/pytorch-lightning/pull/8286))
- Refactored Loops
    * Moved attributes `global_step`, `current_epoch`, `max/min_steps`, `max/min_epochs`, `batch_idx`, and `total_batch_idx` to TrainLoop ([#7437](https://github.com/PyTorchLightning/pytorch-lightning/pull/7437))
    * Refactored result handling in training loop ([#7506](https://github.com/PyTorchLightning/pytorch-lightning/pull/7506))
    * Moved attributes `hiddens` and `split_idx` to TrainLoop ([#7507](https://github.com/PyTorchLightning/pytorch-lightning/pull/7507))
    * Refactored the logic around manual and automatic optimization inside the optimizer loop ([#7526](https://github.com/PyTorchLightning/pytorch-lightning/pull/7526))
    * Simplified "should run validation" logic ([#7682](https://github.com/PyTorchLightning/pytorch-lightning/pull/7682))
    * Simplified logic for updating the learning rate for schedulers ([#7682](https://github.com/PyTorchLightning/pytorch-lightning/pull/7682))
    * Removed the `on_epoch` guard from the "should stop" validation check ([#7701](https://github.com/PyTorchLightning/pytorch-lightning/pull/7701))
    * Refactored internal loop interface; added new classes `FitLoop`, `TrainingEpochLoop`, `TrainingBatchLoop` ([#7871](https://github.com/PyTorchLightning/pytorch-lightning/pull/7871), [#8077](https://github.com/PyTorchLightning/pytorch-lightning/pull/8077))
    * Removed `pytorch_lightning/trainer/training_loop.py` ([#7985](https://github.com/PyTorchLightning/pytorch-lightning/pull/7985))
    * Refactored evaluation loop interface; added new classes `DataLoaderLoop`, `EvaluationLoop`, `EvaluationEpochLoop` ([#7990](https://github.com/PyTorchLightning/pytorch-lightning/pull/7990), [#8077](https://github.com/PyTorchLightning/pytorch-lightning/pull/8077))
    * Removed `pytorch_lightning/trainer/evaluation_loop.py` ([#8056](https://github.com/PyTorchLightning/pytorch-lightning/pull/8056))
    * Restricted public access to several internal functions ([#8024](https://github.com/PyTorchLightning/pytorch-lightning/pull/8024))
    * Refactored trainer `_run_*` functions and separate evaluation loops ([#8065](https://github.com/PyTorchLightning/pytorch-lightning/pull/8065))
    * Refactored prediction loop interface; added new classes `PredictionLoop`, `PredictionEpochLoop` ([#7700](https://github.com/PyTorchLightning/pytorch-lightning/pull/7700), [#8077](https://github.com/PyTorchLightning/pytorch-lightning/pull/8077))
    * Removed `pytorch_lightning/trainer/predict_loop.py` ([#8094](https://github.com/PyTorchLightning/pytorch-lightning/pull/8094))
    * Moved result teardown to the loops ([#8245](https://github.com/PyTorchLightning/pytorch-lightning/pull/8245))
    * Improve `Loop` API to better handle children `state_dict` and `progress` ([#8334](https://github.com/PyTorchLightning/pytorch-lightning/pull/8334))
- Refactored logging
    * Renamed and moved `core/step_result.py` to `trainer/connectors/logger_connector/result.py` ([#7736](https://github.com/PyTorchLightning/pytorch-lightning/pull/7736))
    * Dramatically simplify the `LoggerConnector` ([#7882](https://github.com/PyTorchLightning/pytorch-lightning/pull/7882))
    * `trainer.{logged,progress_bar,callback}_metrics` are now updated on-demand ([#7882](https://github.com/PyTorchLightning/pytorch-lightning/pull/7882))
    * Completely overhaul the `Result` object in favor of `ResultMetric` ([#7882](https://github.com/PyTorchLightning/pytorch-lightning/pull/7882))
    * Improve epoch-level reduction time and overall memory usage ([#7882](https://github.com/PyTorchLightning/pytorch-lightning/pull/7882))
    * Allow passing `self.log(batch_size=...)` ([#7891](https://github.com/PyTorchLightning/pytorch-lightning/pull/7891))
    * Each of the training loops now keeps its own results collection ([#7891](https://github.com/PyTorchLightning/pytorch-lightning/pull/7891))
    * Remove `EpochResultStore` and `HookResultStore` in favor of `ResultCollection` ([#7909](https://github.com/PyTorchLightning/pytorch-lightning/pull/7909))
    * Remove `MetricsHolder` ([#7909](https://github.com/PyTorchLightning/pytorch-lightning/pull/7909))
- Moved `ignore_scalar_return_in_dp` warning suppression to the DataParallelPlugin class ([#7421](https://github.com/PyTorchLightning/pytorch-lightning/pull/7421/))
- Changed the behaviour when logging evaluation step metrics to no longer append `/epoch_*` to the metric name ([#7351](https://github.com/PyTorchLightning/pytorch-lightning/pull/7351))
- Raised `ValueError` when a `None` value is `self.log`-ed ([#7771](https://github.com/PyTorchLightning/pytorch-lightning/pull/7771))
- Changed `resolve_training_type_plugins` to allow setting `num_nodes` and `sync_batchnorm` from `Trainer` setting ([#7026](https://github.com/PyTorchLightning/pytorch-lightning/pull/7026))
- Default `seed_everything(workers=True)` in the `LightningCLI` ([#7504](https://github.com/PyTorchLightning/pytorch-lightning/pull/7504))
- Changed `model.state_dict()` in `CheckpointConnector` to allow `training_type_plugin` to customize the model's `state_dict()` ([#7474](https://github.com/PyTorchLightning/pytorch-lightning/pull/7474))
- `MLflowLogger` now uses the env variable `MLFLOW_TRACKING_URI` as default tracking URI ([#7457](https://github.com/PyTorchLightning/pytorch-lightning/pull/7457))
- Changed `Trainer` arg and functionality from `reload_dataloaders_every_epoch` to `reload_dataloaders_every_n_epochs` ([#5043](https://github.com/PyTorchLightning/pytorch-lightning/pull/5043))
- Changed `WandbLogger(log_model={True/'all'})` to log models as artifacts ([#6231](https://github.com/PyTorchLightning/pytorch-lightning/pull/6231))
- MLFlowLogger now accepts `run_name` as an constructor argument ([#7622](https://github.com/PyTorchLightning/pytorch-lightning/issues/7622))
- Changed `teardown()` in `Accelerator` to allow `training_type_plugin` to customize `teardown` logic ([#7579](https://github.com/PyTorchLightning/pytorch-lightning/pull/7579))
- `Trainer.fit` now raises an error when using manual optimization with unsupported features such as `gradient_clip_val` or `accumulate_grad_batches` ([#7788](https://github.com/PyTorchLightning/pytorch-lightning/pull/7788))
- Accelerator hooks are called regardless if `LightningModule` overrides the same hooks ([#7826](https://github.com/PyTorchLightning/pytorch-lightning/pull/7826))
- Moved profilers to their own file ([#7822](https://github.com/PyTorchLightning/pytorch-lightning/pull/7822))
- The `on_after_backward` hook is now called on accumulating iterations. Use the `on_before_optimizer_step` hook to mimic the old behaviour ([#8328](https://github.com/PyTorchLightning/pytorch-lightning/pull/8328))
- The mixed precision loss is no longer unscaled before the `on_after_backward` hook. Use the `on_before_optimizer_step` hook to mimic the old behaviour  ([#8328](https://github.com/PyTorchLightning/pytorch-lightning/pull/8328))
- The `TrainingTypePlugin.{pre,post}_backward` hooks no longer take the `optimizer, opt_idx, should_accumulate` arguments ([#8328](https://github.com/PyTorchLightning/pytorch-lightning/pull/8328))
- The `PrecisionPlugin.backward` hooks no longer returns a value ([#8328](https://github.com/PyTorchLightning/pytorch-lightning/pull/8328))
- The `PrecisionPlugin.backward` hooks no longer takes a `should_accumulate` argument ([#8328](https://github.com/PyTorchLightning/pytorch-lightning/pull/8328))
- Added the `on_before_backward` hook ([#7865](https://github.com/PyTorchLightning/pytorch-lightning/pull/7865))
- `LightningCLI` now aborts with a clearer message if config already exists and disables save config during `fast_dev_run`([#7963](https://github.com/PyTorchLightning/pytorch-lightning/pull/7963))
- Saved the `LightningCLI` config on `setup` and only on the main process ([#8017](https://github.com/PyTorchLightning/pytorch-lightning/pull/8017))
- Dropped the `LightningCLI` `ArgumentParser` when pickling ([#8017](https://github.com/PyTorchLightning/pytorch-lightning/pull/8017))
- Skip `broadcast` if distributed not initialized for the spawn plugins ([#8017](https://github.com/PyTorchLightning/pytorch-lightning/pull/8017))
- `Trainer(resume_from_checkpoint=...)` now restores the model directly after `LightningModule.setup()`, which is before `LightningModule.configure_sharded_model()` ([#7652](https://github.com/PyTorchLightning/pytorch-lightning/pull/7652))
- Moved `torch.cuda.set_device()` to enable collective calls earlier in setup ([#8312](https://github.com/PyTorchLightning/pytorch-lightning/pull/8312))
- Used XLA utility API to move data to CPU (Single TPU core) ([#8078](https://github.com/PyTorchLightning/pytorch-lightning/pull/8078))
- Improved error messages in `replace_sampler` when the `DataLoader` attributes are not included in the signature or the signature is missing optional arguments ([#8519](https://github.com/PyTorchLightning/pytorch-lightning/pull/8519))
- Moved `DeviceDtypeModuleMixin` and `HyperparametersMixin` mixin to `core` ([#8396](https://github.com/PyTorchLightning/pytorch-lightning/pull/8396))
- Return the `default_root_dir` as the `log_dir` when the logger is a `LoggerCollection` ([#8187](https://github.com/PyTorchLightning/pytorch-lightning/pull/8187))

### Deprecated

- Deprecated `LightningModule.loaded_optimizer_states_dict` ([#8229](https://github.com/PyTorchLightning/pytorch-lightning/pull/8229))
- Standardized the dataloaders arguments of `trainer.{fit,valdiate,test,tune}` ([#7431](https://github.com/PyTorchLightning/pytorch-lightning/pull/7431))
- Deprecated `DataModule` properties: `has_prepared_data`, `has_setup_fit`, `has_setup_validate`, `has_setup_test`, `has_setup_predict`, `has_teardown_fit`, `has_teardown_validate`, `has_teardown_test`, `has_teardown_predict` ([#7657](https://github.com/PyTorchLightning/pytorch-lightning/pull/7657/))
- Deprecated `TrainerModelHooksMixin` in favor of `pytorch_lightning.utilities.signature_utils` ([#7422](https://github.com/PyTorchLightning/pytorch-lightning/pull/7422))
- Deprecated `num_nodes` and `sync_batchnorm` arguments in `DDPPlugin` and `DDPSpawnPlugin` ([#7026](https://github.com/PyTorchLightning/pytorch-lightning/pull/7026))
- Deprecated `self.log(sync_dist_op)` in favor of `self.log(reduce_fx)`. ([#7891](https://github.com/PyTorchLightning/pytorch-lightning/pull/7891))
- Deprecated `is_overridden(model=...)` in favor of `is_overridden(instance=...)` ([#7918](https://github.com/PyTorchLightning/pytorch-lightning/pull/7918))
- Deprecated automatically detaching returned extras with grads ([#7994](https://github.com/PyTorchLightning/pytorch-lightning/pull/7994))
- Deprecated default value of `monitor` argument in EarlyStopping callback to enforce `monitor` as a required argument ([#7907](https://github.com/PyTorchLightning/pytorch-lightning/pull/7907))
- Deprecated importing `rank_zero_{warn,deprecation}` directly from `pytorch_lightning.utilities.distributed` ([#8085](https://github.com/PyTorchLightning/pytorch-lightning/pull/8085))
- Deprecated the use of `CheckpointConnector.hpc_load()` in favor of `CheckpointConnector.restore()` ([#7652](https://github.com/PyTorchLightning/pytorch-lightning/pull/7652))
- Deprecated `ModelCheckpoint(every_n_val_epochs)` in favor of `ModelCheckpoint(every_n_epochs)` ([#8383](https://github.com/PyTorchLightning/pytorch-lightning/pull/8383))
- Deprecated `DDPPlugin.task_idx` in favor of `DDPPlugin.local_rank` ([#8203](https://github.com/PyTorchLightning/pytorch-lightning/pull/8203))
- Deprecated the `Trainer.train_loop` property in favor of `Trainer.fit_loop` ([#8025](https://github.com/PyTorchLightning/pytorch-lightning/pull/8025))
- Deprecated the `Trainer.disable_validation` property in favor of `not Trainer.enable_validation` ([#8291](https://github.com/PyTorchLightning/pytorch-lightning/pull/8291))
- Deprecated `mode` parameter in `ModelSummary` in favor of `max_depth` ([#8062](https://github.com/PyTorchLightning/pytorch-lightning/pull/8062))
- Deprecated `reload_dataloaders_every_epoch` argument of `Trainer` in favor of `reload_dataloaders_every_n_epochs` ([#5043](https://github.com/PyTorchLightning/pytorch-lightning/pull/5043))
- Deprecated `distributed_backend` argument for `Trainer` ([#8575](https://github.com/PyTorchLightning/pytorch-lightning/pull/8575))

### Removed

- Dropped official support/testing for PyTorch <1.6 ([#8288](https://github.com/PyTorchLightning/pytorch-lightning/pull/8288))
- Removed `ProfilerConnector` ([#7654](https://github.com/PyTorchLightning/pytorch-lightning/pull/7654))
- Pruned deprecated classif. metrics from `pytorch_lightning.metrics.functional.classification` ([#7499](https://github.com/PyTorchLightning/pytorch-lightning/pull/7499))
- Removed deprecated data parallel classes `LightningDataParallel` and `LightningDistributedDataParallel` from `pytorch_lightning.overrides.data_parallel` ([#7510](https://github.com/PyTorchLightning/pytorch-lightning/pull/7510))
- Removed deprecated trainer attributes - `get_model` and `accelerator_backend` ([#7502](https://github.com/PyTorchLightning/pytorch-lightning/pull/7502))
- Removed support for automatically monitoring the `val_loss` key with `ModelCheckpoint`. Pass your `monitor` of choice to the `ModelCheckpoint` instance instead ([#8293](https://github.com/PyTorchLightning/pytorch-lightning/pull/8293))
- Removed support for `self.log(tbptt_reduce_fx)` and `self.log(tbptt_pad_token)`. Please, open a discussion explaining your use-case if you relied on these. ([#7644](https://github.com/PyTorchLightning/pytorch-lightning/pull/7644))
- Removed deprecated utils modules `model_utils`, `warning_utils`, `xla_device_utils` and partially `argparse_utils` ([#7503](https://github.com/PyTorchLightning/pytorch-lightning/pull/7503))
- Removed `RPCPlugin` and `RPCSequentialPlugin`. If you were successfully using these plugins, please open a GitHub discussion about your use case ([#8101](https://github.com/PyTorchLightning/pytorch-lightning/pull/8101))
- Removed deprecated trainer attributes - `on_cpu`, `on_tpu`, `use_tpu`, `on_gpu`, `use_dp`, `use_ddp`, `use_ddp2`, `use_horovod`, `use_single_gpu` ([#7501](https://github.com/PyTorchLightning/pytorch-lightning/pull/7501))
- Removed deprecated `optimizer` argument in `LightningModule.manual_backward()`; Toggling optimizers in manual optimization should be done using `LightningModule.{un}toggle_optimizer()` ([#8287](https://github.com/PyTorchLightning/pytorch-lightning/pull/8287))
- Removed DeepSpeed FP16 Exception as FP32 is now supported ([#8462](https://github.com/PyTorchLightning/pytorch-lightning/pull/8462))
- Removed environment variable `PL_EXP_VERSION` from DDP subprocesses ([7403](https://github.com/PyTorchLightning/pytorch-lightning/pull/7403))

### Fixed

- Fixed the `GPUStatsMonitor` callbacks to use the correct GPU IDs if `CUDA_VISIBLE_DEVICES` set ([#8260](https://github.com/PyTorchLightning/pytorch-lightning/pull/8260))
- Fixed `lr_scheduler` checkpointed state by calling `update_lr_schedulers` before saving checkpoints ([#7877](https://github.com/PyTorchLightning/pytorch-lightning/pull/7877))
- Fixed ambiguous warning when both overfit and train dataloader shuffling are enabled ([#7685](https://github.com/PyTorchLightning/pytorch-lightning/pull/7685))
- Fixed dev debugger memory growing due to tracking events even when disabled ([#7875](https://github.com/PyTorchLightning/pytorch-lightning/pull/7875))
- Fixed `None` loss keys getting added in `training_epoch_end` when using manual optimization and not returning a loss ([#7772](https://github.com/PyTorchLightning/pytorch-lightning/pull/7772))
- Fixed a bug where `precision=64` with `accelerator='ddp_spawn'` would throw a pickle error ([#6924](https://github.com/PyTorchLightning/pytorch-lightning/pull/6924))
- Do not override the existing `epoch` value in `logged_metrics` when already logged by the user ([#7982](https://github.com/PyTorchLightning/pytorch-lightning/issues/7982))
- Support for manual optimization with DeepSpeed ([#7970](https://github.com/PyTorchLightning/pytorch-lightning/pull/7970))
- Fixed `dataloader_idx` argument value when predicting with only one `DataLoader` ([#7941](https://github.com/PyTorchLightning/pytorch-lightning/pull/7941))
- Fixed passing the `stage` argument of `Callback.{setup,teardown}` as a keyword ([#7973](https://github.com/PyTorchLightning/pytorch-lightning/pull/7973))
- Fixed metrics generated during `validation sanity checking` are cleaned on end ([#8171](https://github.com/PyTorchLightning/pytorch-lightning/pull/8171))
- Fixed `log_gpu_memory` metrics not being added to `logging` when nothing else is logged ([#8174](https://github.com/PyTorchLightning/pytorch-lightning/pull/8174))
- Fixed a bug where calling `log` with a `Metric` instance would raise an error if it was a nested attribute of the model ([#8181](https://github.com/PyTorchLightning/pytorch-lightning/pull/8181))
- Fixed a bug where using `precision=64` would cause buffers with complex dtype to be cast to real ([#8208](https://github.com/PyTorchLightning/pytorch-lightning/pull/8208))
- Fixed `is_overridden` returning true for wrapped functions with no changes ([#8296](https://github.com/PyTorchLightning/pytorch-lightning/pull/8296))
- Fixed a bug where `truncated_bptt_steps` would throw an AttributeError when the target RNN has multiple hidden states ([#8145](https://github.com/PyTorchLightning/pytorch-lightning/pull/8145))
- Fixed `self.optimizers()` not returning a single optimizer if it had been wrapped ([#8326](https://github.com/PyTorchLightning/pytorch-lightning/pull/8326))
- Fixed the `on_after_backward` hook not getting called when using manual optimization and no plugins ([#8328](https://github.com/PyTorchLightning/pytorch-lightning/pull/8328))
- Fixed the `LightningModule.backward` hook only getting called with the `apex` plugin when using manual optimization ([#8328](https://github.com/PyTorchLightning/pytorch-lightning/pull/8328))
- Fixed moving batch to device before sending it to the `on_*_batch_start`/`on_*_batch_end` callbacks and model hooks ([#7378](https://github.com/PyTorchLightning/pytorch-lightning/pull/7378))
- Fixed passing a custom `DDPPlugin` when choosing `accelerator="ddp_cpu"` for the accelerator ([#6208](https://github.com/PyTorchLightning/pytorch-lightning/pull/6208))
- Fixed missing call to `LightningModule.untoggle_optimizer` in training loop when running gradient accumulation with multiple optimizers ([#8284](https://github.com/PyTorchLightning/pytorch-lightning/pull/8284))
- Fixed hash of LightningEnum to work with value instead of name ([#8421](https://github.com/PyTorchLightning/pytorch-lightning/pull/8421)).
- Fixed a bug where an extra checkpoint was saved at the end of training if the `val_check_interval` did not align with the number of training batches ([#7724](https://github.com/PyTorchLightning/pytorch-lightning/pull/7724))
- Fixed hash of LightningEnum to work with value instead of name([#8421](https://github.com/PyTorchLightning/pytorch-lightning/pull/8421)).
- Fixed `move_data_to_device` to return the batch if the object `to` function didn't return `self` ([#8433](https://github.com/PyTorchLightning/pytorch-lightning/pull/8433))
- Fixed progress bar updates for Pod Training ([#8258](https://github.com/PyTorchLightning/pytorch-lightning/pull/8258))
- Fixed clearing dataloader references before attaching new dataloaders in consecutive `Trainer.{fit,validate,test,predict}´ runs ([#8442](https://github.com/PyTorchLightning/pytorch-lightning/pull/8442))
- Fixed memory leaks on GPU by moving `optimizer_states`, `ResultCollection.extra`, `ResultMetric` attributes, and `LoggerConnector` metrics to `cpu`. Also, delete the DDP wrapper on `teardown` ([#8490](https://github.com/PyTorchLightning/pytorch-lightning/pull/8490))
- Fixed `SWA` callback using LightningModule `prevent_trainer_and_dataloaders_deepcopy` to avoid OOM ([#8472](https://github.com/PyTorchLightning/pytorch-lightning/pull/8472))
- Fixed `ModelPruning` callback `on_save_checkpoint` to avoid making a `deepcopy` potentially leading to OOM ([#8472](https://github.com/PyTorchLightning/pytorch-lightning/pull/8472))
- Fixed the sampler replacement logic for `DataLoader`s which do not define all `DataLoader` attributes as `__init__` parameters ([#8519](https://github.com/PyTorchLightning/pytorch-lightning/pull/8519))
- Fixed DeepSpeed Windows support ([#8488](https://github.com/PyTorchLightning/pytorch-lightning/pull/8488))
- Fixed DeepSpeed not properly setting the trainer `lr_schedulers` attribute ([#8527](https://github.com/PyTorchLightning/pytorch-lightning/pull/8527))
- Fixed experiment version and log-dir divergence in DDP when using multiple `Trainer` instances in sequence ([7403](https://github.com/PyTorchLightning/pytorch-lightning/pull/7403))
- Enabled manual optimization for TPUs ([#8458](https://github.com/PyTorchLightning/pytorch-lightning/pull/8458))
- Fixed `accumulate_grad_batches` not been recomputed during model reload ([#5334](https://github.com/PyTorchLightning/pytorch-lightning/pull/5334))
- Fixed a `TypeError` when wrapping optimizers in the `HorovodPlugin` and running `Trainer.test` ([#7840](https://github.com/PyTorchLightning/pytorch-lightning/pull/7840))
- Fixed `BackboneFinetuning` restoration ([#8501](https://github.com/PyTorchLightning/pytorch-lightning/pull/8501))
- Fixed `lr_scheduler` with metric (e.g. `torch.optim.lr_scheduler.ReduceLROnPlateau`) when using `automatic_optimization = False` ([#7643](https://github.com/PyTorchLightning/pytorch-lightning/pull/7643))
- Fixed `DeepSpeed` breaking with no schedulers ([#8580](https://github.com/PyTorchLightning/pytorch-lightning/pull/8580))


## [1.3.8] - 2021-07-01

### Fixed

- Fixed a sync deadlock when checkpointing a `LightningModule` that uses a torchmetrics 0.4 `Metric` ([#8218](https://github.com/PyTorchLightning/pytorch-lightning/pull/8218))
- Fixed compatibility TorchMetrics v0.4 ([#8206](https://github.com/PyTorchLightning/pytorch-lightning/pull/8206))
- Added torchelastic check when sanitizing GPUs ([#8095](https://github.com/PyTorchLightning/pytorch-lightning/pull/8095))
- Fixed a DDP info message that was never shown ([#8111](https://github.com/PyTorchLightning/pytorch-lightning/pull/8111))
- Fixed metrics deprecation message at module import level ([#8163](https://github.com/PyTorchLightning/pytorch-lightning/pull/8163))
- Fixed a bug where an infinite recursion would be triggered when using the `BaseFinetuning` callback on a model that contains a `ModuleDict` ([#8170](https://github.com/PyTorchLightning/pytorch-lightning/pull/8170))
- Added a mechanism to detect `deadlock` for `DDP` when only 1 process trigger an `Exception`. The mechanism will `kill the processes` when it happens ([#8167](https://github.com/PyTorchLightning/pytorch-lightning/pull/8167))
- Fixed NCCL error when selecting non-consecutive device ids ([#8165](https://github.com/PyTorchLightning/pytorch-lightning/pull/8165))
- Fixed SWA to also work with `IterableDataset` ([#8172](https://github.com/PyTorchLightning/pytorch-lightning/pull/8172))


## [1.3.7] - 2021-06-22

### Fixed

- Fixed a bug where skipping an optimizer while using amp causes amp to trigger an assertion error ([#7975](https://github.com/PyTorchLightning/pytorch-lightning/pull/7975))
- Fixed deprecation messages not showing due to incorrect stacklevel ([#8002](https://github.com/PyTorchLightning/pytorch-lightning/pull/8002), [#8005](https://github.com/PyTorchLightning/pytorch-lightning/pull/8005))
- Fixed setting a `DistributedSampler` when using a distributed plugin in a custom accelerator ([#7814](https://github.com/PyTorchLightning/pytorch-lightning/pull/7814))
- Improved `PyTorchProfiler` chrome traces names ([#8009](https://github.com/PyTorchLightning/pytorch-lightning/pull/8009))
- Fixed moving the best score to device in `EarlyStopping` callback for TPU devices ([#7959](https://github.com/PyTorchLightning/pytorch-lightning/pull/7959))
- Fixes access to `callback_metrics` in ddp_spawn ([#7916](https://github.com/PyTorchLightning/pytorch-lightning/pull/7916))


## [1.3.6] - 2021-06-15

### Fixed

- Fixed logs overwriting issue for remote filesystems ([#7889](https://github.com/PyTorchLightning/pytorch-lightning/pull/7889))
- Fixed `DataModule.prepare_data` could only be called on the global rank 0 process ([#7945](https://github.com/PyTorchLightning/pytorch-lightning/pull/7945))
- Fixed setting `worker_init_fn` to seed dataloaders correctly when using DDP ([#7942](https://github.com/PyTorchLightning/pytorch-lightning/pull/7942))
- Fixed `BaseFinetuning` callback to properly handle parent modules w/ parameters ([#7931](https://github.com/PyTorchLightning/pytorch-lightning/pull/7931))


## [1.3.5] - 2021-06-08

### Added

- Added warning to Training Step output ([#7779](https://github.com/PyTorchLightning/pytorch-lightning/pull/7779))

### Fixed

- Fixed `LearningRateMonitor` and `BackboneFinetuning` ([#7835](https://github.com/PyTorchLightning/pytorch-lightning/pull/7835))
- Minor improvements to `apply_to_collection` and type signature of `log_dict` ([#7851](https://github.com/PyTorchLightning/pytorch-lightning/pull/7851))
- Fixed docker versions ([#7834](https://github.com/PyTorchLightning/pytorch-lightning/pull/7834))
- Fixed sharded training check for fp16 precision ([#7825](https://github.com/PyTorchLightning/pytorch-lightning/pull/7825))
- Fixed support for torch Module type hints in LightningCLI ([#7807](https://github.com/PyTorchLightning/pytorch-lightning/pull/7807))

### Changed

- Move `training_output` validation to after `train_step_end` ([#7868](https://github.com/PyTorchLightning/pytorch-lightning/pull/7868))


## [1.3.4] - 2021-06-01

### Fixed

- Fixed info message when max training time reached ([#7780](https://github.com/PyTorchLightning/pytorch-lightning/pull/7780))
- Fixed missing `__len__` method to `IndexBatchSamplerWrapper` ([#7681](https://github.com/PyTorchLightning/pytorch-lightning/pull/7681))


## [1.3.3] - 2021-05-27

### Changed

- Changed calling of `untoggle_optimizer(opt_idx)` out of the closure function ([#7563](https://github.com/PyTorchLightning/pytorch-lightning/pull/7563))

### Fixed

- Fixed `ProgressBar` pickling after calling `trainer.predict` ([#7608](https://github.com/PyTorchLightning/pytorch-lightning/pull/7608))
- Fixed broadcasting in multi-node, multi-gpu DDP using torch 1.7 ([#7592](https://github.com/PyTorchLightning/pytorch-lightning/pull/7592))
- Fixed dataloaders are not reset when tuning the model ([#7566](https://github.com/PyTorchLightning/pytorch-lightning/pull/7566))
- Fixed print errors in `ProgressBar` when `trainer.fit` is not called ([#7674](https://github.com/PyTorchLightning/pytorch-lightning/pull/7674))
- Fixed global step update when the epoch is skipped ([#7677](https://github.com/PyTorchLightning/pytorch-lightning/pull/7677))
- Fixed training loop total batch counter when accumulate grad batches was enabled ([#7692](https://github.com/PyTorchLightning/pytorch-lightning/pull/7692))


## [1.3.2] - 2021-05-18

### Changed

- `DataModule`s now avoid duplicate `{setup,teardown,prepare_data}` calls for the same stage ([#7238](https://github.com/PyTorchLightning/pytorch-lightning/pull/7238))

### Fixed

- Fixed parsing of multiple training dataloaders ([#7433](https://github.com/PyTorchLightning/pytorch-lightning/pull/7433))
- Fixed recursive passing of `wrong_type` keyword argument in `pytorch_lightning.utilities.apply_to_collection` ([#7433](https://github.com/PyTorchLightning/pytorch-lightning/pull/7433))
- Fixed setting correct `DistribType` for `ddp_cpu` (spawn) backend ([#7492](https://github.com/PyTorchLightning/pytorch-lightning/pull/7492))
- Fixed incorrect number of calls to LR scheduler when `check_val_every_n_epoch > 1` ([#7032](https://github.com/PyTorchLightning/pytorch-lightning/pull/7032))


## [1.3.1] - 2021-05-11

### Fixed

- Fixed DeepSpeed with IterableDatasets ([#7362](https://github.com/PyTorchLightning/pytorch-lightning/pull/7362))
- Fixed `Trainer.current_epoch` not getting restored after tuning ([#7434](https://github.com/PyTorchLightning/pytorch-lightning/pull/7434))
- Fixed local rank displayed in console log ([#7395](https://github.com/PyTorchLightning/pytorch-lightning/pull/7395))


## [1.3.0] - 2021-05-06

### Added

- Added support for the `EarlyStopping` callback to run at the end of the training epoch ([#6944](https://github.com/PyTorchLightning/pytorch-lightning/pull/6944))
- Added synchronization points before and after `setup` hooks are run ([#7202](https://github.com/PyTorchLightning/pytorch-lightning/pull/7202))
- Added a `teardown` hook to `ClusterEnvironment` ([#6942](https://github.com/PyTorchLightning/pytorch-lightning/pull/6942))
- Added utils for metrics to scalar conversions ([#7180](https://github.com/PyTorchLightning/pytorch-lightning/pull/7180))
- Added utils for NaN/Inf detection for gradients and parameters ([#6834](https://github.com/PyTorchLightning/pytorch-lightning/pull/6834))
- Added more explicit exception message when trying to execute `trainer.test()` or `trainer.validate()` with `fast_dev_run=True` ([#6667](https://github.com/PyTorchLightning/pytorch-lightning/pull/6667))
- Added `LightningCLI` class to provide simple reproducibility with minimum boilerplate training CLI (
    [#4492](https://github.com/PyTorchLightning/pytorch-lightning/pull/4492),
    [#6862](https://github.com/PyTorchLightning/pytorch-lightning/pull/6862),
    [#7156](https://github.com/PyTorchLightning/pytorch-lightning/pull/7156),
    [#7299](https://github.com/PyTorchLightning/pytorch-lightning/pull/7299))
- Added `gradient_clip_algorithm` argument to Trainer for gradient clipping by value ([#6123](https://github.com/PyTorchLightning/pytorch-lightning/pull/6123)).
- Added a way to print to terminal without breaking up the progress bar ([#5470](https://github.com/PyTorchLightning/pytorch-lightning/pull/5470))
- Added support to checkpoint after training steps in `ModelCheckpoint` callback ([#6146](https://github.com/PyTorchLightning/pytorch-lightning/pull/6146))
- Added `TrainerStatus.{INITIALIZING,RUNNING,FINISHED,INTERRUPTED}` ([#7173](https://github.com/PyTorchLightning/pytorch-lightning/pull/7173))
- Added `Trainer.validate()` method to perform one evaluation epoch over the validation set ([#4948](https://github.com/PyTorchLightning/pytorch-lightning/pull/4948))
- Added `LightningEnvironment` for Lightning-specific DDP ([#5915](https://github.com/PyTorchLightning/pytorch-lightning/pull/5915))
- Added `teardown()` hook to LightningDataModule ([#4673](https://github.com/PyTorchLightning/pytorch-lightning/pull/4673))
- Added `auto_insert_metric_name` parameter to `ModelCheckpoint` ([#6277](https://github.com/PyTorchLightning/pytorch-lightning/pull/6277))
- Added arg to `self.log` that enables users to give custom names when dealing with multiple dataloaders ([#6274](https://github.com/PyTorchLightning/pytorch-lightning/pull/6274))
- Added `teardown` method to `BaseProfiler` to enable subclasses defining post-profiling steps outside of `__del__` ([#6370](https://github.com/PyTorchLightning/pytorch-lightning/pull/6370))
- Added `setup` method to `BaseProfiler` to enable subclasses defining pre-profiling steps for every process ([#6633](https://github.com/PyTorchLightning/pytorch-lightning/pull/6633))
- Added no return warning to predict ([#6139](https://github.com/PyTorchLightning/pytorch-lightning/pull/6139))
- Added `Trainer.predict` config validation ([#6543](https://github.com/PyTorchLightning/pytorch-lightning/pull/6543))
- Added `AbstractProfiler` interface ([#6621](https://github.com/PyTorchLightning/pytorch-lightning/pull/6621))
- Added support for including module names for forward in the autograd trace of `PyTorchProfiler` ([#6349](https://github.com/PyTorchLightning/pytorch-lightning/pull/6349))
- Added support for the PyTorch 1.8.1 autograd profiler ([#6618](https://github.com/PyTorchLightning/pytorch-lightning/pull/6618))
- Added `outputs` parameter to callback's `on_validation_epoch_end` & `on_test_epoch_end` hooks ([#6120](https://github.com/PyTorchLightning/pytorch-lightning/pull/6120))
- Added `configure_sharded_model` hook ([#6679](https://github.com/PyTorchLightning/pytorch-lightning/pull/6679))
- Added support for `precision=64`, enabling training with double precision ([#6595](https://github.com/PyTorchLightning/pytorch-lightning/pull/6595))
- Added support for DDP communication hooks ([#6736](https://github.com/PyTorchLightning/pytorch-lightning/pull/6736))
- Added `artifact_location` argument to `MLFlowLogger` which will be passed to the `MlflowClient.create_experiment` call ([#6677](https://github.com/PyTorchLightning/pytorch-lightning/pull/6677))
- Added `model` parameter to precision plugins' `clip_gradients` signature (
    [#6764](https://github.com/PyTorchLightning/pytorch-lightning/pull/6764),
    [#7231](https://github.com/PyTorchLightning/pytorch-lightning/pull/7231))
- Added `is_last_batch` attribute to `Trainer` ([#6825](https://github.com/PyTorchLightning/pytorch-lightning/pull/6825))
- Added `LightningModule.lr_schedulers()` for manual optimization  ([#6567](https://github.com/PyTorchLightning/pytorch-lightning/pull/6567))
- Added `MpModelWrapper` in TPU Spawn ([#7045](https://github.com/PyTorchLightning/pytorch-lightning/pull/7045))
- Added `max_time` Trainer argument to limit training time ([#6823](https://github.com/PyTorchLightning/pytorch-lightning/pull/6823))
- Added `on_predict_{batch,epoch}_{start,end}` hooks ([#7141](https://github.com/PyTorchLightning/pytorch-lightning/pull/7141))
- Added new `EarlyStopping` parameters `stopping_threshold` and `divergence_threshold` ([#6868](https://github.com/PyTorchLightning/pytorch-lightning/pull/6868))
- Added `debug` flag to TPU Training Plugins (PT_XLA_DEBUG) ([#7219](https://github.com/PyTorchLightning/pytorch-lightning/pull/7219))
- Added new `UnrepeatedDistributedSampler` and `IndexBatchSamplerWrapper` for tracking distributed predictions ([#7215](https://github.com/PyTorchLightning/pytorch-lightning/pull/7215))
- Added `trainer.predict(return_predictions=None|False|True)` ([#7215](https://github.com/PyTorchLightning/pytorch-lightning/pull/7215))
- Added `BasePredictionWriter` callback to implement prediction saving ([#7127](https://github.com/PyTorchLightning/pytorch-lightning/pull/7127))
- Added `trainer.tune(scale_batch_size_kwargs, lr_find_kwargs)` arguments to configure the tuning algorithms ([#7258](https://github.com/PyTorchLightning/pytorch-lightning/pull/7258))
- Added `tpu_distributed` check for TPU Spawn barrier ([#7241](https://github.com/PyTorchLightning/pytorch-lightning/pull/7241))
- Added device updates to TPU Spawn for Pod training ([#7243](https://github.com/PyTorchLightning/pytorch-lightning/pull/7243))
- Added warning when missing `Callback` and using `resume_from_checkpoint` ([#7254](https://github.com/PyTorchLightning/pytorch-lightning/pull/7254))
- DeepSpeed single file saving ([#6900](https://github.com/PyTorchLightning/pytorch-lightning/pull/6900))
- Added Training type Plugins Registry (
    [#6982](https://github.com/PyTorchLightning/pytorch-lightning/pull/6982),
    [#7063](https://github.com/PyTorchLightning/pytorch-lightning/pull/7063),
    [#7214](https://github.com/PyTorchLightning/pytorch-lightning/pull/7214),
    [#7224](https://github.com/PyTorchLightning/pytorch-lightning/pull/7224)
)
- Add `ignore` param to `save_hyperparameters` ([#6056](https://github.com/PyTorchLightning/pytorch-lightning/pull/6056))

### Changed

- Changed `LightningModule.truncated_bptt_steps` to be property ([#7323](https://github.com/PyTorchLightning/pytorch-lightning/pull/7323))
- Changed `EarlyStopping` callback from by default running `EarlyStopping.on_validation_end` if only training is run. Set `check_on_train_epoch_end` to run the callback at the end of the train epoch instead of at the end of the validation epoch ([#7069](https://github.com/PyTorchLightning/pytorch-lightning/pull/7069))
- Renamed `pytorch_lightning.callbacks.swa` to `pytorch_lightning.callbacks.stochastic_weight_avg` ([#6259](https://github.com/PyTorchLightning/pytorch-lightning/pull/6259))
- Refactor `RunningStage` and `TrainerState` usage (
    [#4945](https://github.com/PyTorchLightning/pytorch-lightning/pull/4945),
    [#7173](https://github.com/PyTorchLightning/pytorch-lightning/pull/7173))
    * Added `RunningStage.SANITY_CHECKING`
    * Added `TrainerFn.{FITTING,VALIDATING,TESTING,PREDICTING,TUNING}`
    * Changed `trainer.evaluating` to return `True` if validating or testing
- Changed `setup()` and `teardown()` stage argument to take any of `{fit,validate,test,predict}` ([#6386](https://github.com/PyTorchLightning/pytorch-lightning/pull/6386))
- Changed profilers to save separate report files per state and rank ([#6621](https://github.com/PyTorchLightning/pytorch-lightning/pull/6621))
- The trainer no longer tries to save a checkpoint on exception or run callback's `on_train_end` functions ([#6864](https://github.com/PyTorchLightning/pytorch-lightning/pull/6864))
- Changed `PyTorchProfiler` to use `torch.autograd.profiler.record_function` to record functions ([#6349](https://github.com/PyTorchLightning/pytorch-lightning/pull/6349))
- Disabled `lr_scheduler.step()` in manual optimization  ([#6825](https://github.com/PyTorchLightning/pytorch-lightning/pull/6825))
- Changed warnings and recommendations for dataloaders in `ddp_spawn` ([#6762](https://github.com/PyTorchLightning/pytorch-lightning/pull/6762))
- `pl.seed_everything` will now also set the seed on the `DistributedSampler` ([#7024](https://github.com/PyTorchLightning/pytorch-lightning/pull/7024))
- Changed default setting for communication of multi-node training using `DDPShardedPlugin` ([#6937](https://github.com/PyTorchLightning/pytorch-lightning/pull/6937))
- `trainer.tune()` now returns the tuning result ([#7258](https://github.com/PyTorchLightning/pytorch-lightning/pull/7258))
- `LightningModule.from_datasets()` now accepts `IterableDataset` instances as training datasets. ([#7503](https://github.com/PyTorchLightning/pytorch-lightning/pull/7503))
- Changed `resume_from_checkpoint` warning to an error when the checkpoint file does not exist ([#7075](https://github.com/PyTorchLightning/pytorch-lightning/pull/7075))
- Automatically set `sync_batchnorm` for `training_type_plugin` ([#6536](https://github.com/PyTorchLightning/pytorch-lightning/pull/6536))
- Allowed training type plugin to delay optimizer creation ([#6331](https://github.com/PyTorchLightning/pytorch-lightning/pull/6331))
- Removed ModelSummary validation from train loop on_trainer_init ([#6610](https://github.com/PyTorchLightning/pytorch-lightning/pull/6610))
- Moved `save_function` to accelerator ([#6689](https://github.com/PyTorchLightning/pytorch-lightning/pull/6689))
- Updated DeepSpeed ZeRO ([#6546](https://github.com/PyTorchLightning/pytorch-lightning/pull/6546),
    [#6752](https://github.com/PyTorchLightning/pytorch-lightning/pull/6752),
    [#6142](https://github.com/PyTorchLightning/pytorch-lightning/pull/6142),
    [#6321](https://github.com/PyTorchLightning/pytorch-lightning/pull/6321))
- Improved verbose logging for `EarlyStopping` callback ([#6811](https://github.com/PyTorchLightning/pytorch-lightning/pull/6811))
- Run ddp_spawn dataloader checks on Windows ([#6930](https://github.com/PyTorchLightning/pytorch-lightning/pull/6930))
- Updated mlflow with using `resolve_tags` ([#6746](https://github.com/PyTorchLightning/pytorch-lightning/pull/6746))
- Moved `save_hyperparameters` to its own function ([#7119](https://github.com/PyTorchLightning/pytorch-lightning/pull/7119))
- Replaced `_DataModuleWrapper` with `__new__` ([#7289](https://github.com/PyTorchLightning/pytorch-lightning/pull/7289))
- Reset `current_fx` properties on lightning module in teardown ([#7247](https://github.com/PyTorchLightning/pytorch-lightning/pull/7247))
- Auto-set `DataLoader.worker_init_fn` with `seed_everything` ([#6960](https://github.com/PyTorchLightning/pytorch-lightning/pull/6960))
- Remove `model.trainer` call inside of dataloading mixin ([#7317](https://github.com/PyTorchLightning/pytorch-lightning/pull/7317))
- Split profilers module ([#6261](https://github.com/PyTorchLightning/pytorch-lightning/pull/6261))
- Ensure accelerator is valid if running interactively ([#5970](https://github.com/PyTorchLightning/pytorch-lightning/pull/5970))
- Disabled batch transfer in DP mode ([#6098](https://github.com/PyTorchLightning/pytorch-lightning/pull/6098))

### Deprecated

- Deprecated `outputs` in both `LightningModule.on_train_epoch_end` and `Callback.on_train_epoch_end` hooks ([#7339](https://github.com/PyTorchLightning/pytorch-lightning/pull/7339))
- Deprecated `Trainer.truncated_bptt_steps` in favor of `LightningModule.truncated_bptt_steps` ([#7323](https://github.com/PyTorchLightning/pytorch-lightning/pull/7323))
- Deprecated `outputs` in both `LightningModule.on_train_epoch_end` and `Callback.on_train_epoch_end` hooks ([#7339](https://github.com/PyTorchLightning/pytorch-lightning/pull/7339))
- Deprecated `LightningModule.grad_norm` in favor of `pytorch_lightning.utilities.grads.grad_norm` ([#7292](https://github.com/PyTorchLightning/pytorch-lightning/pull/7292))
- Deprecated the `save_function` property from the `ModelCheckpoint` callback ([#7201](https://github.com/PyTorchLightning/pytorch-lightning/pull/7201))
- Deprecated `LightningModule.write_predictions` and `LightningModule.write_predictions_dict` ([#7066](https://github.com/PyTorchLightning/pytorch-lightning/pull/7066))
- Deprecated `TrainerLoggingMixin` in favor of a separate utilities module for metric handling ([#7180](https://github.com/PyTorchLightning/pytorch-lightning/pull/7180))
- Deprecated `TrainerTrainingTricksMixin` in favor of a separate utilities module for NaN/Inf detection for gradients and parameters ([#6834](https://github.com/PyTorchLightning/pytorch-lightning/pull/6834))
- `period` has been deprecated in favor of `every_n_val_epochs` in the `ModelCheckpoint` callback ([#6146](https://github.com/PyTorchLightning/pytorch-lightning/pull/6146))
- Deprecated `trainer.running_sanity_check` in favor of `trainer.sanity_checking` ([#4945](https://github.com/PyTorchLightning/pytorch-lightning/pull/4945))
- Deprecated `Profiler(output_filename)` in favor of `dirpath` and `filename` ([#6621](https://github.com/PyTorchLightning/pytorch-lightning/pull/6621))
- Deprecated `PytorchProfiler(profiled_functions)` in favor of `record_functions` ([#6349](https://github.com/PyTorchLightning/pytorch-lightning/pull/6349))
- Deprecated `@auto_move_data` in favor of `trainer.predict` ([#6993](https://github.com/PyTorchLightning/pytorch-lightning/pull/6993))
- Deprecated `Callback.on_load_checkpoint(checkpoint)` in favor of `Callback.on_load_checkpoint(trainer, pl_module, checkpoint)` ([#7253](https://github.com/PyTorchLightning/pytorch-lightning/pull/7253))
- Deprecated metrics in favor of `torchmetrics` (
    [#6505](https://github.com/PyTorchLightning/pytorch-lightning/pull/6505),
    [#6530](https://github.com/PyTorchLightning/pytorch-lightning/pull/6530),
    [#6540](https://github.com/PyTorchLightning/pytorch-lightning/pull/6540),
    [#6547](https://github.com/PyTorchLightning/pytorch-lightning/pull/6547),
    [#6515](https://github.com/PyTorchLightning/pytorch-lightning/pull/6515),
    [#6572](https://github.com/PyTorchLightning/pytorch-lightning/pull/6572),
    [#6573](https://github.com/PyTorchLightning/pytorch-lightning/pull/6573),
    [#6584](https://github.com/PyTorchLightning/pytorch-lightning/pull/6584),
    [#6636](https://github.com/PyTorchLightning/pytorch-lightning/pull/6636),
    [#6637](https://github.com/PyTorchLightning/pytorch-lightning/pull/6637),
    [#6649](https://github.com/PyTorchLightning/pytorch-lightning/pull/6649),
    [#6659](https://github.com/PyTorchLightning/pytorch-lightning/pull/6659),
    [#7131](https://github.com/PyTorchLightning/pytorch-lightning/pull/7131),
)
- Deprecated the `LightningModule.datamodule` getter and setter methods; access them through `Trainer.datamodule` instead ([#7168](https://github.com/PyTorchLightning/pytorch-lightning/pull/7168))
- Deprecated the use of `Trainer(gpus="i")` (string) for selecting the i-th GPU; from v1.5 this will set the number of GPUs instead of the index ([#6388](https://github.com/PyTorchLightning/pytorch-lightning/pull/6388))

### Removed

- Removed the `exp_save_path` property from the `LightningModule` ([#7266](https://github.com/PyTorchLightning/pytorch-lightning/pull/7266))
- Removed training loop explicitly calling `EarlyStopping.on_validation_end` if no validation is run ([#7069](https://github.com/PyTorchLightning/pytorch-lightning/pull/7069))
- Removed `automatic_optimization` as a property from the training loop in favor of `LightningModule.automatic_optimization` ([#7130](https://github.com/PyTorchLightning/pytorch-lightning/pull/7130))
- Removed evaluation loop legacy returns for `*_epoch_end` hooks ([#6973](https://github.com/PyTorchLightning/pytorch-lightning/pull/6973))
- Removed support for passing a bool value to `profiler` argument of Trainer ([#6164](https://github.com/PyTorchLightning/pytorch-lightning/pull/6164))
- Removed no return warning from val/test step ([#6139](https://github.com/PyTorchLightning/pytorch-lightning/pull/6139))
- Removed passing a `ModelCheckpoint` instance to `Trainer(checkpoint_callback)` ([#6166](https://github.com/PyTorchLightning/pytorch-lightning/pull/6166))
- Removed deprecated Trainer argument `enable_pl_optimizer` and `automatic_optimization` ([#6163](https://github.com/PyTorchLightning/pytorch-lightning/pull/6163))
- Removed deprecated metrics ([#6161](https://github.com/PyTorchLightning/pytorch-lightning/pull/6161))
    * from `pytorch_lightning.metrics.functional.classification` removed `to_onehot`, `to_categorical`, `get_num_classes`, `roc`, `multiclass_roc`, `average_precision`, `precision_recall_curve`, `multiclass_precision_recall_curve`
    * from `pytorch_lightning.metrics.functional.reduction` removed `reduce`, `class_reduce`
- Removed deprecated `ModelCheckpoint` arguments `prefix`, `mode="auto"` ([#6162](https://github.com/PyTorchLightning/pytorch-lightning/pull/6162))
- Removed `mode='auto'` from `EarlyStopping` ([#6167](https://github.com/PyTorchLightning/pytorch-lightning/pull/6167))
- Removed `epoch` and `step` arguments from `ModelCheckpoint.format_checkpoint_name()`, these are now included in the `metrics` argument ([#7344](https://github.com/PyTorchLightning/pytorch-lightning/pull/7344))
- Removed legacy references for magic keys in the `Result` object ([#6016](https://github.com/PyTorchLightning/pytorch-lightning/pull/6016))
- Removed deprecated `LightningModule` `hparams` setter ([#6207](https://github.com/PyTorchLightning/pytorch-lightning/pull/6207))
- Removed legacy code to log or include metrics in the progress bar by returning them in a dict with the `"log"/"progress_bar"` magic keys. Use `self.log` instead ([#6734](https://github.com/PyTorchLightning/pytorch-lightning/pull/6734))
- Removed `trainer.fit()` return value of `1`. It has no return now ([#7237](https://github.com/PyTorchLightning/pytorch-lightning/pull/7237))
- Removed `logger_connector` legacy code ([#6733](https://github.com/PyTorchLightning/pytorch-lightning/pull/6733))
- Removed unused mixin attributes ([#6487](https://github.com/PyTorchLightning/pytorch-lightning/pull/6487))

### Fixed

- Fixed NaN errors in progress bars when training with iterable datasets with no length defined ([#7306](https://github.com/PyTorchLightning/pytorch-lightning/pull/7306))
- Fixed attaching train and validation dataloaders when `reload_dataloaders_every_epoch=True` and `num_sanity_val_steps=0` ([#7207](https://github.com/PyTorchLightning/pytorch-lightning/pull/7207))
- Added a barrier in the accelerator `teardown` to synchronize processes before execution finishes ([#6814](https://github.com/PyTorchLightning/pytorch-lightning/pull/6814))
- Fixed multi-node DDP sub-process launch by using `local_rank` instead of `global_rank` for main process assertion ([#7061](https://github.com/PyTorchLightning/pytorch-lightning/pull/7061))
- Fixed incorrect removal of `WORLD_SIZE` environment variable in DDP training when launching with torch distributed/torchelastic ([#6942](https://github.com/PyTorchLightning/pytorch-lightning/pull/6942))
- Made the `Plugin.reduce` method more consistent across all Plugins to reflect a mean-reduction by default ([#6011](https://github.com/PyTorchLightning/pytorch-lightning/pull/6011))
- Move lightning module to correct device type when using LightningDistributedWrapper ([#6070](https://github.com/PyTorchLightning/pytorch-lightning/pull/6070))
- Do not print top-k verbose log with `ModelCheckpoint(monitor=None)` ([#6109](https://github.com/PyTorchLightning/pytorch-lightning/pull/6109))
- Fixed `ModelCheckpoint(save_top_k=0, save_last=True)` not saving the `last` checkpoint ([#6136](https://github.com/PyTorchLightning/pytorch-lightning/pull/6136))
- Fixed `.teardown(stage='fit')` and `.on_fit_{start,end}()` getting called during `trainer.test` ([#6386](https://github.com/PyTorchLightning/pytorch-lightning/pull/6386))
- Fixed LightningModule `all_gather` on cpu tensors ([#6416](https://github.com/PyTorchLightning/pytorch-lightning/pull/6416))
- Fixed torch distributed not available in setup hook for DDP ([#6506](https://github.com/PyTorchLightning/pytorch-lightning/pull/6506))
- Fixed `trainer.tuner.{lr_find,scale_batch_size}` not setting the `Trainer` state properly ([#7258](https://github.com/PyTorchLightning/pytorch-lightning/pull/7258))
- Fixed bug where the learning rate schedulers did not follow the optimizer frequencies ([#4868](https://github.com/PyTorchLightning/pytorch-lightning/pull/4868))
- Fixed pickle error checker to now check for `pickle.PickleError` to catch all pickle errors ([#6917](https://github.com/PyTorchLightning/pytorch-lightning/pull/6917))
- Fixed a bug where the outputs object passed to `LightningModule.training_epoch_end` was different from the object passed to the `on_train_end_epoch` hook ([#6969](https://github.com/PyTorchLightning/pytorch-lightning/pull/6969))
- Fixed a bug where the outputs passed to `train_batch_end` would be lists even when using a single optimizer and no truncated backprop through time steps ([#6969](https://github.com/PyTorchLightning/pytorch-lightning/pull/6969))
- Fixed bug for trainer error handling which would cause hang for distributed training ([#6864](https://github.com/PyTorchLightning/pytorch-lightning/pull/6864))
- Fixed `self.device` not returning the correct device in replicas of data-parallel ([#6414](https://github.com/PyTorchLightning/pytorch-lightning/pull/6414))
- Fixed `lr_find` trying beyond `num_training` steps and suggesting a too high learning rate ([#7076](https://github.com/PyTorchLightning/pytorch-lightning/pull/7076))
- Fixed logger creating incorrect version folder in DDP with repeated `Trainer.fit` calls ([#7077](https://github.com/PyTorchLightning/pytorch-lightning/pull/7077))
- Fixed metric objects passed directly to `self.log` not being reset correctly ([#7055](https://github.com/PyTorchLightning/pytorch-lightning/pull/7055))
- Fixed `CombinedLoader` in distributed settings for validation / testing ([#7102](https://github.com/PyTorchLightning/pytorch-lightning/pull/7102))
- Fixed the save_dir in `WandbLogger` when the run was initiated externally ([#7106](https://github.com/PyTorchLightning/pytorch-lightning/pull/7106))
- Fixed `num_sanity_val_steps` affecting reproducibility of training data shuffling ([#7014](https://github.com/PyTorchLightning/pytorch-lightning/pull/7014))
- Fixed resetting device after `fitting/evaluating/predicting` ([#7188](https://github.com/PyTorchLightning/pytorch-lightning/pull/7188))
- Fixed bug where `trainer.tuner.scale_batch_size(max_trials=0)` would not return the correct batch size result ([#7262](https://github.com/PyTorchLightning/pytorch-lightning/pull/7262))
- Fixed metrics not being properly logged with `precision=16` and `manual_optimization` ([#7228](https://github.com/PyTorchLightning/pytorch-lightning/pull/7228))
- Fixed `BaseFinetuning` properly reloading `optimizer_states` when using `resume_from_checkpoint` ([#6891](https://github.com/PyTorchLightning/pytorch-lightning/pull/6891))
- Fixed `parameters_to_ignore` not properly set to DDPWrapper ([#7239](https://github.com/PyTorchLightning/pytorch-lightning/pull/7239))
- Fixed parsing of `fast_dev_run=True` with the built-in `ArgumentParser` ([#7240](https://github.com/PyTorchLightning/pytorch-lightning/pull/7240))
- Fixed handling an `IterableDataset` that fails to produce a batch at the beginning of an epoch ([#7294](https://github.com/PyTorchLightning/pytorch-lightning/pull/7294))
- Fixed `LightningModule.save_hyperparameters()` when attempting to save an empty container ([#7268](https://github.com/PyTorchLightning/pytorch-lightning/pull/7268))
- Fixed `apex` not properly instantiated when running with `ddp` ([#7274](https://github.com/PyTorchLightning/pytorch-lightning/pull/7274))
- Fixed optimizer `state` not moved to `GPU` ([#7277](https://github.com/PyTorchLightning/pytorch-lightning/pull/7277))
- Fixed custom init args for `WandbLogger` ([#6989](https://github.com/PyTorchLightning/pytorch-lightning/pull/6989))
- Fixed a bug where an error would be raised if the train dataloader sometimes produced None for a batch ([#7342](https://github.com/PyTorchLightning/pytorch-lightning/pull/7342))
- Fixed examples (
    [#6600](https://github.com/PyTorchLightning/pytorch-lightning/pull/6600),
    [#6638](https://github.com/PyTorchLightning/pytorch-lightning/pull/6638),
    [#7096](https://github.com/PyTorchLightning/pytorch-lightning/pull/7096),
    [#7246](https://github.com/PyTorchLightning/pytorch-lightning/pull/7246),
    [#6357](https://github.com/PyTorchLightning/pytorch-lightning/pull/6357),
    [#6476](https://github.com/PyTorchLightning/pytorch-lightning/pull/6476),
    [#6294](https://github.com/PyTorchLightning/pytorch-lightning/pull/6294),
    [#6373](https://github.com/PyTorchLightning/pytorch-lightning/pull/6373),
    [#6088](https://github.com/PyTorchLightning/pytorch-lightning/pull/6088),
    [#7398](https://github.com/PyTorchLightning/pytorch-lightning/pull/7398)
)
- Resolved schedule step bug for PyTorch Profiler ([#6674](https://github.com/PyTorchLightning/pytorch-lightning/pull/6674),
    [#6681](https://github.com/PyTorchLightning/pytorch-lightning/pull/6681))
- Updated logic for checking TPUs availability ([#6767](https://github.com/PyTorchLightning/pytorch-lightning/pull/6767))
- Resolve TPU miss rendezvous ([#6781](https://github.com/PyTorchLightning/pytorch-lightning/pull/6781))
- Fixed auto-scaling mode when calling tune method on trainer ([#7321](https://github.com/PyTorchLightning/pytorch-lightning/pull/7321))
- Fixed finetuning complex models correctly unfreezes ([#6880](https://github.com/PyTorchLightning/pytorch-lightning/pull/6880))
- Ensure we set the eval/train flag correctly on accelerator model ([#6877](https://github.com/PyTorchLightning/pytorch-lightning/pull/6877))
- Set better defaults for `rank_zero_only.rank` when training is launched with SLURM and torchelastic ([#6802](https://github.com/PyTorchLightning/pytorch-lightning/pull/6802))
- Fixed matching the number of outputs of backward with forward for AllGatherGrad ([#6625](https://github.com/PyTorchLightning/pytorch-lightning/pull/6625))
- Fixed the `gradient_clip_algorithm` has no effect ([#6928](https://github.com/PyTorchLightning/pytorch-lightning/pull/6928))
- Fixed CUDA OOM detection and handling ([#6934](https://github.com/PyTorchLightning/pytorch-lightning/pull/6934))
- Fixed `unfreeze_and_add_param_group` expects `modules` rather than `module` ([#6822](https://github.com/PyTorchLightning/pytorch-lightning/pull/6822))
- Fixed DPP + SyncBN when move on device ([#6838](https://github.com/PyTorchLightning/pytorch-lightning/pull/6838))
- Fixed missing arguments in `lr_find` call ([#6784](https://github.com/PyTorchLightning/pytorch-lightning/pull/6784))
- Fixed `set_default_tensor_type` to `torch.DoubleTensor` with precision=64 ([#7108](https://github.com/PyTorchLightning/pytorch-lightning/pull/7108))
- Fixed `NeptuneLogger.log_text(step=None)` ([#7194](https://github.com/PyTorchLightning/pytorch-lightning/pull/7194))
- Fixed importing torchtext batch ([#6365](https://github.com/PyTorchLightning/pytorch-lightning/pull/6365),
    [#6323](https://github.com/PyTorchLightning/pytorch-lightning/pull/6323),
    [#6211](https://github.com/PyTorchLightning/pytorch-lightning/pull/6211))


## [1.2.9] - 2021-04-20

### Fixed

- Fixed the order to call for world ranks & the `root_device` property in `TPUSpawnPlugin` ([#7074](https://github.com/PyTorchLightning/pytorch-lightning/pull/7074))
- Fixed multi-gpu join for Horovod ([#6954](https://github.com/PyTorchLightning/pytorch-lightning/pull/6954))
- Fixed parsing for pre-release package versions ([#6999](https://github.com/PyTorchLightning/pytorch-lightning/pull/6999))


## [1.2.8] - 2021-04-14

### Added

- Added TPUSpawn + IterableDataset error message ([#6875](https://github.com/PyTorchLightning/pytorch-lightning/pull/6875))

### Fixed

- Fixed process rank not being available right away after `Trainer` instantiation ([#6941](https://github.com/PyTorchLightning/pytorch-lightning/pull/6941))
- Fixed `sync_dist` for tpus ([#6950](https://github.com/PyTorchLightning/pytorch-lightning/pull/6950))
- Fixed `AttributeError` for `require_backward_grad_sync` when running manual optimization with sharded plugin ([#6915](https://github.com/PyTorchLightning/pytorch-lightning/pull/6915))
- Fixed `--gpus` default for parser returned by `Trainer.add_argparse_args` ([#6898](https://github.com/PyTorchLightning/pytorch-lightning/pull/6898))
- Fixed TPU Spawn all gather ([#6896](https://github.com/PyTorchLightning/pytorch-lightning/pull/6896))
- Fixed `EarlyStopping` logic when `min_epochs` or `min_steps` requirement is not met ([#6705](https://github.com/PyTorchLightning/pytorch-lightning/pull/6705))
- Fixed csv extension check ([#6436](https://github.com/PyTorchLightning/pytorch-lightning/pull/6436))
- Fixed checkpoint issue when using Horovod distributed backend ([#6958](https://github.com/PyTorchLightning/pytorch-lightning/pull/6958))
- Fixed tensorboard exception raising ([#6901](https://github.com/PyTorchLightning/pytorch-lightning/pull/6901))
- Fixed setting the eval/train flag correctly on accelerator model ([#6983](https://github.com/PyTorchLightning/pytorch-lightning/pull/6983))
- Fixed DDP_SPAWN compatibility with bug_report_model.py ([#6892](https://github.com/PyTorchLightning/pytorch-lightning/pull/6892))
- Fixed bug where `BaseFinetuning.flatten_modules()` was duplicating leaf node parameters ([#6879](https://github.com/PyTorchLightning/pytorch-lightning/pull/6879))
- Set better defaults for `rank_zero_only.rank` when training is launched with SLURM and torchelastic:
    * Support SLURM and torchelastic global rank environment variables ([#5715](https://github.com/PyTorchLightning/pytorch-lightning/pull/5715))
    * Remove hardcoding of local rank in accelerator connector ([#6878](https://github.com/PyTorchLightning/pytorch-lightning/pull/6878))


## [1.2.7] - 2021-04-06

### Fixed

- Fixed resolve a bug with omegaconf and xm.save ([#6741](https://github.com/PyTorchLightning/pytorch-lightning/pull/6741))
- Fixed an issue with IterableDataset when __len__ is not defined ([#6828](https://github.com/PyTorchLightning/pytorch-lightning/pull/6828))
- Sanitize None params during pruning ([#6836](https://github.com/PyTorchLightning/pytorch-lightning/pull/6836))
- Enforce an epoch scheduler interval when using SWA ([#6588](https://github.com/PyTorchLightning/pytorch-lightning/pull/6588))
- Fixed TPU Colab hang issue, post training ([#6816](https://github.com/PyTorchLightning/pytorch-lightning/pull/6816))
- Fixed a bug where `TensorBoardLogger` would give a warning and not log correctly to a symbolic link `save_dir` ([#6730](https://github.com/PyTorchLightning/pytorch-lightning/pull/6730))
- Fixed bug where `predict` could not be used when `progress_bar_refresh_rate=0` ([#6884](https://github.com/PyTorchLightning/pytorch-lightning/pull/6884))


## [1.2.6] - 2021-03-30

### Changed

- Changed the behavior of `on_epoch_start` to run at the beginning of validation & test epoch ([#6498](https://github.com/PyTorchLightning/pytorch-lightning/pull/6498))

### Removed

- Removed legacy code to include `step` dictionary returns in `callback_metrics`. Use `self.log_dict` instead. ([#6682](https://github.com/PyTorchLightning/pytorch-lightning/pull/6682))

### Fixed

- Fixed `DummyLogger.log_hyperparams` raising a `TypeError` when running with `fast_dev_run=True` ([#6398](https://github.com/PyTorchLightning/pytorch-lightning/pull/6398))
- Fixed error on TPUs when there was no `ModelCheckpoint` ([#6654](https://github.com/PyTorchLightning/pytorch-lightning/pull/6654))
- Fixed `trainer.test` freeze on TPUs ([#6654](https://github.com/PyTorchLightning/pytorch-lightning/pull/6654))
- Fixed a bug where gradients were disabled after calling `Trainer.predict` ([#6657](https://github.com/PyTorchLightning/pytorch-lightning/pull/6657))
- Fixed bug where no TPUs were detected in a TPU pod env ([#6719](https://github.com/PyTorchLightning/pytorch-lightning/pull/6719))


## [1.2.5] - 2021-03-23

### Changed

- Update Gradient Clipping for the TPU Accelerator ([#6576](https://github.com/PyTorchLightning/pytorch-lightning/pull/6576))
- Refactored setup for typing friendly ([#6590](https://github.com/PyTorchLightning/pytorch-lightning/pull/6590))

### Fixed

- Fixed a bug where `all_gather` would not work correctly with `tpu_cores=8` ([#6587](https://github.com/PyTorchLightning/pytorch-lightning/pull/6587))
- Fixed comparing required versions ([#6434](https://github.com/PyTorchLightning/pytorch-lightning/pull/6434))
- Fixed duplicate logs appearing in console when using the python logging module ([#6275](https://github.com/PyTorchLightning/pytorch-lightning/pull/6275))
- Added Autocast in validation, test and predict modes for Native AMP ([#6565](https://github.com/PyTorchLightning/pytorch-lightning/pull/6565))


## [1.2.4] - 2021-03-16

### Changed

- Changed the default of `find_unused_parameters` back to `True` in DDP and DDP Spawn ([#6438](https://github.com/PyTorchLightning/pytorch-lightning/pull/6438))

### Fixed

- Expose DeepSpeed loss parameters to allow users to fix loss instability ([#6115](https://github.com/PyTorchLightning/pytorch-lightning/pull/6115))
- Fixed DP reduction with collection ([#6324](https://github.com/PyTorchLightning/pytorch-lightning/pull/6324))
- Fixed an issue where the tuner would not tune the learning rate if also tuning the batch size ([#4688](https://github.com/PyTorchLightning/pytorch-lightning/pull/4688))
- Fixed broadcast to use PyTorch `broadcast_object_list` and add `reduce_decision` ([#6410](https://github.com/PyTorchLightning/pytorch-lightning/pull/6410))
- Fixed logger creating directory structure too early in DDP ([#6380](https://github.com/PyTorchLightning/pytorch-lightning/pull/6380))
- Fixed DeepSpeed additional memory use on rank 0 when default device not set early enough ([#6460](https://github.com/PyTorchLightning/pytorch-lightning/pull/6460))
- Fixed an issue with `Tuner.scale_batch_size` not finding the batch size attribute in the datamodule ([#5968](https://github.com/PyTorchLightning/pytorch-lightning/pull/5968))
- Fixed an exception in the layer summary when the model contains torch.jit scripted submodules ([#6511](https://github.com/PyTorchLightning/pytorch-lightning/pull/6511))
- Fixed when Train loop config was run during `Trainer.predict` ([#6541](https://github.com/PyTorchLightning/pytorch-lightning/pull/6541))


## [1.2.3] - 2021-03-09

### Fixed

- Fixed `ModelPruning(make_pruning_permanent=True)` pruning buffers getting removed when saved during training ([#6073](https://github.com/PyTorchLightning/pytorch-lightning/pull/6073))
- Fixed when `_stable_1d_sort` to work when `n >= N` ([#6177](https://github.com/PyTorchLightning/pytorch-lightning/pull/6177))
- Fixed `AttributeError` when `logger=None` on TPU ([#6221](https://github.com/PyTorchLightning/pytorch-lightning/pull/6221))
- Fixed PyTorch Profiler with `emit_nvtx` ([#6260](https://github.com/PyTorchLightning/pytorch-lightning/pull/6260))
- Fixed `trainer.test` from `best_path` hangs after calling `trainer.fit`  ([#6272](https://github.com/PyTorchLightning/pytorch-lightning/pull/6272))
- Fixed `SingleTPU` calling `all_gather` ([#6296](https://github.com/PyTorchLightning/pytorch-lightning/pull/6296))
- Ensure we check DeepSpeed/Sharded in multi-node DDP ([#6297](https://github.com/PyTorchLightning/pytorch-lightning/pull/6297)
- Check `LightningOptimizer` doesn't delete optimizer hooks ([#6305](https://github.com/PyTorchLightning/pytorch-lightning/pull/6305)
- Resolve memory leak for evaluation ([#6326](https://github.com/PyTorchLightning/pytorch-lightning/pull/6326)
- Ensure that clip gradients is only called if the value is greater than 0 ([#6330](https://github.com/PyTorchLightning/pytorch-lightning/pull/6330)
- Fixed `Trainer` not resetting `lightning_optimizers` when calling `Trainer.fit()` multiple times ([#6372](https://github.com/PyTorchLightning/pytorch-lightning/pull/6372))


## [1.2.2] - 2021-03-02

### Added

- Added `checkpoint` parameter to callback's `on_save_checkpoint` hook ([#6072](https://github.com/PyTorchLightning/pytorch-lightning/pull/6072))

### Changed

- Changed the order of `backward`, `step`, `zero_grad` to `zero_grad`, `backward`, `step` ([#6147](https://github.com/PyTorchLightning/pytorch-lightning/pull/6147))
- Changed default for DeepSpeed CPU Offload to False, due to prohibitively slow speeds at smaller scale ([#6262](https://github.com/PyTorchLightning/pytorch-lightning/pull/6262))

### Fixed

- Fixed epoch level schedulers not being called when `val_check_interval < 1.0` ([#6075](https://github.com/PyTorchLightning/pytorch-lightning/pull/6075))
- Fixed multiple early stopping callbacks ([#6197](https://github.com/PyTorchLightning/pytorch-lightning/pull/6197))
- Fixed incorrect usage of `detach()`, `cpu()`, `to()` ([#6216](https://github.com/PyTorchLightning/pytorch-lightning/pull/6216))
- Fixed LBFGS optimizer support which didn't converge in automatic optimization ([#6147](https://github.com/PyTorchLightning/pytorch-lightning/pull/6147))
- Prevent `WandbLogger` from dropping values ([#5931](https://github.com/PyTorchLightning/pytorch-lightning/pull/5931))
- Fixed error thrown when using valid distributed mode in multi node ([#6297](https://github.com/PyTorchLightning/pytorch-lightning/pull/6297)


## [1.2.1] - 2021-02-23

### Fixed

- Fixed incorrect yield logic for the amp autocast context manager ([#6080](https://github.com/PyTorchLightning/pytorch-lightning/pull/6080))
- Fixed priority of plugin/accelerator when setting distributed mode ([#6089](https://github.com/PyTorchLightning/pytorch-lightning/pull/6089))
- Fixed error message for AMP + CPU incompatibility ([#6107](https://github.com/PyTorchLightning/pytorch-lightning/pull/6107))
- Disabled batch transfer in DP mode ([#6093](https://github.com/PyTorchLightning/pytorch-lightning/pull/6093))


## [1.2.0] - 2021-02-18

### Added

- Added `DataType`, `AverageMethod` and `MDMCAverageMethod` enum in metrics ([#5657](https://github.com/PyTorchLightning/pytorch-lightning/pull/5689))
- Added support for summarized model total params size in megabytes ([#5590](https://github.com/PyTorchLightning/pytorch-lightning/pull/5590))
- Added support for multiple train loaders ([#1959](https://github.com/PyTorchLightning/pytorch-lightning/pull/1959))
- Added `Accuracy` metric now generalizes to Top-k accuracy for (multi-dimensional) multi-class inputs using the `top_k` parameter ([#4838](https://github.com/PyTorchLightning/pytorch-lightning/pull/4838))
- Added `Accuracy` metric now enables the computation of subset accuracy for multi-label or multi-dimensional multi-class inputs with the `subset_accuracy` parameter ([#4838](https://github.com/PyTorchLightning/pytorch-lightning/pull/4838))
- Added `HammingDistance` metric to compute the hamming distance (loss) ([#4838](https://github.com/PyTorchLightning/pytorch-lightning/pull/4838))
- Added `max_fpr` parameter to `auroc` metric for computing partial auroc metric ([#3790](https://github.com/PyTorchLightning/pytorch-lightning/pull/3790))
- Added `StatScores` metric to compute the number of true positives, false positives, true negatives and false negatives ([#4839](https://github.com/PyTorchLightning/pytorch-lightning/pull/4839))
- Added `R2Score` metric ([#5241](https://github.com/PyTorchLightning/pytorch-lightning/pull/5241))
- Added `LambdaCallback` ([#5347](https://github.com/PyTorchLightning/pytorch-lightning/pull/5347))
- Added `BackboneLambdaFinetuningCallback` ([#5377](https://github.com/PyTorchLightning/pytorch-lightning/pull/5377))
- Accelerator `all_gather` supports collection ([#5221](https://github.com/PyTorchLightning/pytorch-lightning/pull/5221))
- Added `image_gradients` functional metric to compute the image gradients of a given input image. ([#5056](https://github.com/PyTorchLightning/pytorch-lightning/pull/5056))
- Added `MetricCollection` ([#4318](https://github.com/PyTorchLightning/pytorch-lightning/pull/4318))
- Added `.clone()` method to metrics ([#4318](https://github.com/PyTorchLightning/pytorch-lightning/pull/4318))
- Added `IoU` class interface ([#4704](https://github.com/PyTorchLightning/pytorch-lightning/pull/4704))
- Support to tie weights after moving model to TPU via `on_post_move_to_device` hook
- Added missing val/test hooks in `LightningModule` ([#5467](https://github.com/PyTorchLightning/pytorch-lightning/pull/5467))
- The `Recall` and `Precision` metrics (and their functional counterparts `recall` and `precision`) can now be generalized to Recall@K and Precision@K with the use of `top_k` parameter ([#4842](https://github.com/PyTorchLightning/pytorch-lightning/pull/4842))
- Added `ModelPruning` Callback ([#5618](https://github.com/PyTorchLightning/pytorch-lightning/pull/5618),
    [#5825](https://github.com/PyTorchLightning/pytorch-lightning/pull/5825),
    [#6045](https://github.com/PyTorchLightning/pytorch-lightning/pull/6045))
- Added `PyTorchProfiler` ([#5560](https://github.com/PyTorchLightning/pytorch-lightning/pull/5560))
- Added compositional metrics ([#5464](https://github.com/PyTorchLightning/pytorch-lightning/pull/5464))
- Added Trainer method `predict(...)` for high performence predictions ([#5579](https://github.com/PyTorchLightning/pytorch-lightning/pull/5579))
- Added `on_before_batch_transfer` and `on_after_batch_transfer` data hooks ([#3671](https://github.com/PyTorchLightning/pytorch-lightning/pull/3671))
- Added AUC/AUROC class interface ([#5479](https://github.com/PyTorchLightning/pytorch-lightning/pull/5479))
- Added `PredictLoop` object ([#5752](https://github.com/PyTorchLightning/pytorch-lightning/pull/5752))
- Added `QuantizationAwareTraining` callback ([#5706](https://github.com/PyTorchLightning/pytorch-lightning/pull/5706),
    [#6040](https://github.com/PyTorchLightning/pytorch-lightning/pull/6040))
- Added `LightningModule.configure_callbacks` to enable the definition of model-specific callbacks ([#5621](https://github.com/PyTorchLightning/pytorch-lightning/pull/5621))
- Added `dim` to `PSNR` metric for mean-squared-error reduction ([#5957](https://github.com/PyTorchLightning/pytorch-lightning/pull/5957))
- Added promxial policy optimization template to pl_examples ([#5394](https://github.com/PyTorchLightning/pytorch-lightning/pull/5394))
- Added `log_graph` to `CometLogger` ([#5295](https://github.com/PyTorchLightning/pytorch-lightning/pull/5295))
- Added possibility for nested loaders ([#5404](https://github.com/PyTorchLightning/pytorch-lightning/pull/5404))
- Added `sync_step` to Wandb logger ([#5351](https://github.com/PyTorchLightning/pytorch-lightning/pull/5351))
- Added `StochasticWeightAveraging` callback ([#5640](https://github.com/PyTorchLightning/pytorch-lightning/pull/5640))
- Added `LightningDataModule.from_datasets(...)` ([#5133](https://github.com/PyTorchLightning/pytorch-lightning/pull/5133))
- Added `PL_TORCH_DISTRIBUTED_BACKEND` env variable to select backend ([#5981](https://github.com/PyTorchLightning/pytorch-lightning/pull/5981))
- Added `Trainer` flag to activate Stochastic Weight Averaging (SWA) `Trainer(stochastic_weight_avg=True)` ([#6038](https://github.com/PyTorchLightning/pytorch-lightning/pull/6038))
- Added DeepSpeed integration ([#5954](https://github.com/PyTorchLightning/pytorch-lightning/pull/5954),
    [#6042](https://github.com/PyTorchLightning/pytorch-lightning/pull/6042))

### Changed

- Changed `stat_scores` metric now calculates stat scores over all classes and gains new parameters, in line with the new `StatScores` metric ([#4839](https://github.com/PyTorchLightning/pytorch-lightning/pull/4839))
- Changed `computer_vision_fine_tunning` example to use `BackboneLambdaFinetuningCallback` ([#5377](https://github.com/PyTorchLightning/pytorch-lightning/pull/5377))
- Changed `automatic casting` for LoggerConnector `metrics` ([#5218](https://github.com/PyTorchLightning/pytorch-lightning/pull/5218))
- Changed `iou` [func] to allow float input ([#4704](https://github.com/PyTorchLightning/pytorch-lightning/pull/4704))
- Metric `compute()` method will no longer automatically call `reset()` ([#5409](https://github.com/PyTorchLightning/pytorch-lightning/pull/5409))
- Set PyTorch 1.4 as min requirements, also for testing and examples `torchvision>=0.5` and `torchtext>=0.5` ([#5418](https://github.com/PyTorchLightning/pytorch-lightning/pull/5418))
- Changed `callbacks` argument in `Trainer` to allow `Callback` input ([#5446](https://github.com/PyTorchLightning/pytorch-lightning/pull/5446))
- Changed the default of `find_unused_parameters` to `False` in DDP ([#5185](https://github.com/PyTorchLightning/pytorch-lightning/pull/5185))
- Changed `ModelCheckpoint` version suffixes to start at 1 ([#5008](https://github.com/PyTorchLightning/pytorch-lightning/pull/5008))
- Progress bar metrics tensors are now converted to float ([#5692](https://github.com/PyTorchLightning/pytorch-lightning/pull/5692))
- Changed the default value for the `progress_bar_refresh_rate` Trainer argument in Google COLAB notebooks to 20 ([#5516](https://github.com/PyTorchLightning/pytorch-lightning/pull/5516))
- Extended support for purely iteration-based training ([#5726](https://github.com/PyTorchLightning/pytorch-lightning/pull/5726))
- Made `LightningModule.global_rank`, `LightningModule.local_rank` and `LightningModule.logger` read-only properties ([#5730](https://github.com/PyTorchLightning/pytorch-lightning/pull/5730))
- Forced `ModelCheckpoint` callbacks to run after all others to guarantee all states are saved to the checkpoint ([#5731](https://github.com/PyTorchLightning/pytorch-lightning/pull/5731))
- Refactored Accelerators and Plugins:
    * Added base classes for plugins ([#5715](https://github.com/PyTorchLightning/pytorch-lightning/pull/5715))
    * Added parallel plugins for DP, DDP, DDPSpawn, DDP2 and Horovod ([#5714](https://github.com/PyTorchLightning/pytorch-lightning/pull/5714))
    * Precision Plugins ([#5718](https://github.com/PyTorchLightning/pytorch-lightning/pull/5718))
    * Added new Accelerators for CPU, GPU and TPU ([#5719](https://github.com/PyTorchLightning/pytorch-lightning/pull/5719))
    * Added RPC and Sharded plugins ([#5732](https://github.com/PyTorchLightning/pytorch-lightning/pull/5732))
    * Added missing `LightningModule`-wrapper logic to new plugins and accelerator ([#5734](https://github.com/PyTorchLightning/pytorch-lightning/pull/5734))
    * Moved device-specific teardown logic from training loop to accelerator ([#5973](https://github.com/PyTorchLightning/pytorch-lightning/pull/5973))
    * Moved accelerator_connector.py to the connectors subfolder ([#6033](https://github.com/PyTorchLightning/pytorch-lightning/pull/6033))
    * Trainer only references accelerator ([#6039](https://github.com/PyTorchLightning/pytorch-lightning/pull/6039))
    * Made parallel devices optional across all plugins ([#6051](https://github.com/PyTorchLightning/pytorch-lightning/pull/6051))
    * Cleaning ([#5948](https://github.com/PyTorchLightning/pytorch-lightning/pull/5948),
        [#5949](https://github.com/PyTorchLightning/pytorch-lightning/pull/5949),
        [#5950](https://github.com/PyTorchLightning/pytorch-lightning/pull/5950))
- Enabled `self.log` in callbacks ([#5094](https://github.com/PyTorchLightning/pytorch-lightning/pull/5094))
- Renamed xxx_AVAILABLE as protected ([#5082](https://github.com/PyTorchLightning/pytorch-lightning/pull/5082))
- Unified module names in Utils ([#5199](https://github.com/PyTorchLightning/pytorch-lightning/pull/5199))
- Separated utils: imports & enums ([#5256](https://github.com/PyTorchLightning/pytorch-lightning/pull/5256)
    [#5874](https://github.com/PyTorchLightning/pytorch-lightning/pull/5874))
- Refactor: clean trainer device & distributed getters ([#5300](https://github.com/PyTorchLightning/pytorch-lightning/pull/5300))
- Simplified training phase as LightningEnum ([#5419](https://github.com/PyTorchLightning/pytorch-lightning/pull/5419))
- Updated metrics to use LightningEnum ([#5689](https://github.com/PyTorchLightning/pytorch-lightning/pull/5689))
- Changed the seq of `on_train_batch_end`, `on_batch_end` & `on_train_epoch_end`, `on_epoch_end hooks` ([#5688](https://github.com/PyTorchLightning/pytorch-lightning/pull/5688))
- Refactored `setup_training` and remove `test_mode` ([#5388](https://github.com/PyTorchLightning/pytorch-lightning/pull/5388))
- Disabled training with zero `num_training_batches` when insufficient `limit_train_batches` ([#5703](https://github.com/PyTorchLightning/pytorch-lightning/pull/5703))
- Refactored `EpochResultStore` ([#5522](https://github.com/PyTorchLightning/pytorch-lightning/pull/5522))
- Update `lr_finder` to check for attribute if not running `fast_dev_run` ([#5990](https://github.com/PyTorchLightning/pytorch-lightning/pull/5990))
- LightningOptimizer manual optimizer is more flexible and expose `toggle_model` ([#5771](https://github.com/PyTorchLightning/pytorch-lightning/pull/5771))
- `MlflowLogger` limit parameter value length to 250 char ([#5893](https://github.com/PyTorchLightning/pytorch-lightning/pull/5893))
- Re-introduced fix for Hydra directory sync with multiple process ([#5993](https://github.com/PyTorchLightning/pytorch-lightning/pull/5993))

### Deprecated

- Function `stat_scores_multiple_classes` is deprecated in favor of `stat_scores` ([#4839](https://github.com/PyTorchLightning/pytorch-lightning/pull/4839))
- Moved accelerators and plugins to its `legacy` pkg ([#5645](https://github.com/PyTorchLightning/pytorch-lightning/pull/5645))
- Deprecated `LightningDistributedDataParallel` in favor of new wrapper module `LightningDistributedModule` ([#5185](https://github.com/PyTorchLightning/pytorch-lightning/pull/5185))
- Deprecated `LightningDataParallel` in favor of new wrapper module `LightningParallelModule` ([#5670](https://github.com/PyTorchLightning/pytorch-lightning/pull/5670))
- Renamed utils modules ([#5199](https://github.com/PyTorchLightning/pytorch-lightning/pull/5199))
    * `argparse_utils` >> `argparse`
    * `model_utils` >> `model_helpers`
    * `warning_utils` >> `warnings`
    * `xla_device_utils` >> `xla_device`
- Deprecated using `'val_loss'` to set the `ModelCheckpoint` monitor ([#6012](https://github.com/PyTorchLightning/pytorch-lightning/pull/6012))
- Deprecated `.get_model()` with explicit `.lightning_module` property ([#6035](https://github.com/PyTorchLightning/pytorch-lightning/pull/6035))
- Deprecated Trainer attribute `accelerator_backend` in favor of `accelerator` ([#6034](https://github.com/PyTorchLightning/pytorch-lightning/pull/6034))

### Removed

- Removed deprecated checkpoint argument `filepath` ([#5321](https://github.com/PyTorchLightning/pytorch-lightning/pull/5321))
- Removed deprecated `Fbeta`, `f1_score` and `fbeta_score` metrics ([#5322](https://github.com/PyTorchLightning/pytorch-lightning/pull/5322))
- Removed deprecated `TrainResult` ([#5323](https://github.com/PyTorchLightning/pytorch-lightning/pull/5323))
- Removed deprecated `EvalResult` ([#5633](https://github.com/PyTorchLightning/pytorch-lightning/pull/5633))
- Removed `LoggerStages` ([#5673](https://github.com/PyTorchLightning/pytorch-lightning/pull/5673))

### Fixed

- Fixed distributed setting and `ddp_cpu` only with `num_processes>1` ([#5297](https://github.com/PyTorchLightning/pytorch-lightning/pull/5297))
- Fixed `num_workers` for Windows example ([#5375](https://github.com/PyTorchLightning/pytorch-lightning/pull/5375))
- Fixed loading yaml ([#5619](https://github.com/PyTorchLightning/pytorch-lightning/pull/5619))
- Fixed support custom DataLoader with DDP if they can be re-instantiated ([#5745](https://github.com/PyTorchLightning/pytorch-lightning/pull/5745))
- Fixed repeated `.fit()` calls ignore max_steps iteration bound ([#5936](https://github.com/PyTorchLightning/pytorch-lightning/pull/5936))
- Fixed throwing `MisconfigurationError` on unknown mode ([#5255](https://github.com/PyTorchLightning/pytorch-lightning/pull/5255))
- Resolve bug with Finetuning ([#5744](https://github.com/PyTorchLightning/pytorch-lightning/pull/5744))
- Fixed `ModelCheckpoint` race condition in file existence check ([#5155](https://github.com/PyTorchLightning/pytorch-lightning/pull/5155))
- Fixed some compatibility with PyTorch 1.8 ([#5864](https://github.com/PyTorchLightning/pytorch-lightning/pull/5864))
- Fixed forward cache ([#5895](https://github.com/PyTorchLightning/pytorch-lightning/pull/5895))
- Fixed recursive detach of tensors to CPU ([#6007](https://github.com/PyTorchLightning/pytorch-lightning/pull/6007))
- Fixed passing wrong strings for scheduler interval doesn't throw an error ([#5923](https://github.com/PyTorchLightning/pytorch-lightning/pull/5923))
- Fixed wrong `requires_grad` state after `return None` with multiple optimizers ([#5738](https://github.com/PyTorchLightning/pytorch-lightning/pull/5638))
- Fixed add `on_epoch_end` hook at the end of `validation`, `test` epoch ([#5986](https://github.com/PyTorchLightning/pytorch-lightning/pull/5986))
- Fixed missing `process_dataloader` call for `TPUSpawn` when in distributed mode ([#6015](https://github.com/PyTorchLightning/pytorch-lightning/pull/6015))
- Fixed progress bar flickering by appending 0 to floats/strings ([#6009](https://github.com/PyTorchLightning/pytorch-lightning/pull/6009))
- Fixed synchronization issues with TPU training ([#6027](https://github.com/PyTorchLightning/pytorch-lightning/pull/6027))
- Fixed `hparams.yaml` saved twice when using `TensorBoardLogger` ([#5953](https://github.com/PyTorchLightning/pytorch-lightning/pull/5953))
- Fixed basic examples ([#5912](https://github.com/PyTorchLightning/pytorch-lightning/pull/5912),
    [#5985](https://github.com/PyTorchLightning/pytorch-lightning/pull/5985))
- Fixed `fairscale` compatible with PT 1.8 ([#5996](https://github.com/PyTorchLightning/pytorch-lightning/pull/5996))
- Ensured `process_dataloader` is called when `tpu_cores > 1` to use Parallel DataLoader ([#6015](https://github.com/PyTorchLightning/pytorch-lightning/pull/6015))
- Attempted SLURM auto resume call when non-shell call fails ([#6002](https://github.com/PyTorchLightning/pytorch-lightning/pull/6002))
- Fixed wrapping optimizers upon assignment ([#6006](https://github.com/PyTorchLightning/pytorch-lightning/pull/6006))
- Fixed allowing hashing of metrics with lists in their state ([#5939](https://github.com/PyTorchLightning/pytorch-lightning/pull/5939))


## [1.1.8] - 2021-02-08

### Fixed

- Separate epoch validation from step validation ([#5208](https://github.com/PyTorchLightning/pytorch-lightning/pull/5208))
- Fixed `toggle_optimizers` not handling all optimizer parameters ([#5775](https://github.com/PyTorchLightning/pytorch-lightning/pull/5775))


## [1.1.7] - 2021-02-03

### Fixed

- Fixed `TensorBoardLogger` not closing `SummaryWriter` on `finalize` ([#5696](https://github.com/PyTorchLightning/pytorch-lightning/pull/5696))
- Fixed filtering of pytorch  "unsqueeze" warning when using DP ([#5622](https://github.com/PyTorchLightning/pytorch-lightning/pull/5622))
- Fixed `num_classes` argument in F1 metric ([#5663](https://github.com/PyTorchLightning/pytorch-lightning/pull/5663))
- Fixed `log_dir` property ([#5537](https://github.com/PyTorchLightning/pytorch-lightning/pull/5537))
- Fixed a race condition in `ModelCheckpoint` when checking if a checkpoint file exists ([#5144](https://github.com/PyTorchLightning/pytorch-lightning/pull/5144))
- Remove unnecessary intermediate layers in Dockerfiles ([#5697](https://github.com/PyTorchLightning/pytorch-lightning/pull/5697))
- Fixed auto learning rate ordering ([#5638](https://github.com/PyTorchLightning/pytorch-lightning/pull/5638))


## [1.1.6] - 2021-01-26

### Changed

- Increased TPU check timeout from 20s to 100s ([#5598](https://github.com/PyTorchLightning/pytorch-lightning/pull/5598))
- Ignored `step` param in Neptune logger's log_metric method ([#5510](https://github.com/PyTorchLightning/pytorch-lightning/pull/5510))
- Pass batch outputs to `on_train_batch_end` instead of `epoch_end` outputs ([#4369](https://github.com/PyTorchLightning/pytorch-lightning/pull/4369))

### Fixed

- Fixed `toggle_optimizer` to reset `requires_grad` state  ([#5574](https://github.com/PyTorchLightning/pytorch-lightning/pull/5574))
- Fixed FileNotFoundError for best checkpoint when using DDP with Hydra ([#5629](https://github.com/PyTorchLightning/pytorch-lightning/pull/5629))
- Fixed an error when logging a progress bar metric with a reserved name ([#5620](https://github.com/PyTorchLightning/pytorch-lightning/pull/5620))
- Fixed `Metric`'s `state_dict` not included when child modules ([#5614](https://github.com/PyTorchLightning/pytorch-lightning/pull/5614))
- Fixed Neptune logger creating multiple experiments when GPUs > 1 ([#3256](https://github.com/PyTorchLightning/pytorch-lightning/pull/3256))
- Fixed duplicate logs appearing in console when using the python logging module ([#5509](https://github.com/PyTorchLightning/pytorch-lightning/pull/5509))
- Fixed tensor printing in `trainer.test()` ([#5138](https://github.com/PyTorchLightning/pytorch-lightning/pull/5138))
- Fixed not using dataloader when `hparams` present ([#4559](https://github.com/PyTorchLightning/pytorch-lightning/pull/4559))


## [1.1.5] - 2021-01-19

### Fixed

- Fixed a visual bug in the progress bar display initialization ([#4579](https://github.com/PyTorchLightning/pytorch-lightning/pull/4579))
- Fixed logging `on_train_batch_end` in a callback with multiple optimizers ([#5521](https://github.com/PyTorchLightning/pytorch-lightning/pull/5521))
- Fixed `reinit_scheduler_properties` with correct optimizer ([#5519](https://github.com/PyTorchLightning/pytorch-lightning/pull/5519))
- Fixed `val_check_interval` with `fast_dev_run` ([#5540](https://github.com/PyTorchLightning/pytorch-lightning/pull/5540))


## [1.1.4] - 2021-01-12

### Added

- Add automatic optimization property setter to lightning module ([#5169](https://github.com/PyTorchLightning/pytorch-lightning/pull/5169))

### Changed

- Changed deprecated `enable_pl_optimizer=True` ([#5244](https://github.com/PyTorchLightning/pytorch-lightning/pull/5244))

### Fixed

- Fixed `transfer_batch_to_device` for DDP with `len(devices_ids) == 1` ([#5195](https://github.com/PyTorchLightning/pytorch-lightning/pull/5195))
- Logging only on `not should_accumulate()` during training ([#5417](https://github.com/PyTorchLightning/pytorch-lightning/pull/5417))
- Resolve interpolation bug with Hydra ([#5406](https://github.com/PyTorchLightning/pytorch-lightning/pull/5406))
- Check environ before selecting a seed to prevent warning message ([#4743](https://github.com/PyTorchLightning/pytorch-lightning/pull/4743))
- Fixed signature mismatch in `model_to_device` of `DDPCPUHPCAccelerator` ([#5505](https://github.com/PyTorchLightning/pytorch-lightning/pull/5505))

## [1.1.3] - 2021-01-05

### Added

- Added a check for optimizer attached to `lr_scheduler` ([#5338](https://github.com/PyTorchLightning/pytorch-lightning/pull/5338))
- Added support for passing non-existing filepaths to `resume_from_checkpoint` ([#4402](https://github.com/PyTorchLightning/pytorch-lightning/pull/4402))

### Changed

- Skip restore from `resume_from_checkpoint` while `testing` ([#5161](https://github.com/PyTorchLightning/pytorch-lightning/pull/5161))
- Allowed `log_momentum` for adaptive optimizers in `LearningRateMonitor` ([#5333](https://github.com/PyTorchLightning/pytorch-lightning/pull/5333))
- Disabled checkpointing, earlystopping and logging with `fast_dev_run` ([#5277](https://github.com/PyTorchLightning/pytorch-lightning/pull/5277))
- Distributed group defaults to `WORLD` if `None` ([#5125](https://github.com/PyTorchLightning/pytorch-lightning/pull/5125))

### Fixed

- Fixed `trainer.test` returning non-test metrics ([#5214](https://github.com/PyTorchLightning/pytorch-lightning/pull/5214))
- Fixed metric state reset ([#5273](https://github.com/PyTorchLightning/pytorch-lightning/pull/5273))
- Fixed `--num-nodes` on `DDPSequentialPlugin` ([#5327](https://github.com/PyTorchLightning/pytorch-lightning/pull/5327))
- Fixed invalid value for `weights_summary` ([#5296](https://github.com/PyTorchLightning/pytorch-lightning/pull/5296))
- Fixed `Trainer.test` not using the latest `best_model_path` ([#5161](https://github.com/PyTorchLightning/pytorch-lightning/pull/5161))
- Fixed existence check for hparams not using underlying filesystem ([#5250](https://github.com/PyTorchLightning/pytorch-lightning/pull/5250))
- Fixed `LightningOptimizer` AMP bug ([#5191](https://github.com/PyTorchLightning/pytorch-lightning/pull/5191))
- Fixed casted key to string in `_flatten_dict` ([#5354](https://github.com/PyTorchLightning/pytorch-lightning/pull/5354))


## [1.1.2] - 2020-12-23

### Added

- Support number for logging with `sync_dist=True` ([#5080](https://github.com/PyTorchLightning/pytorch-lightning/pull/5080))
- Added offset logging step when resuming for Wandb logger ([#5050](https://github.com/PyTorchLightning/pytorch-lightning/pull/5050))

### Removed

- `enable_pl_optimizer=False` by default to temporarily fix AMP issues ([#5163](https://github.com/PyTorchLightning/pytorch-lightning/pull/5163))

### Fixed

- Metric reduction with Logging ([#5150](https://github.com/PyTorchLightning/pytorch-lightning/pull/5150))
- Remove nan loss in manual optimization ([#5121](https://github.com/PyTorchLightning/pytorch-lightning/pull/5121))
- Un-balanced logging properly supported ([#5119](https://github.com/PyTorchLightning/pytorch-lightning/pull/5119))
- Fix hanging in DDP HPC accelerators ([#5157](https://github.com/PyTorchLightning/pytorch-lightning/pull/5157))
- Fix reset `TensorRunningAccum` ([#5106](https://github.com/PyTorchLightning/pytorch-lightning/pull/5106))
- Updated `DALIClassificationLoader` to not use deprecated arguments ([#4925](https://github.com/PyTorchLightning/pytorch-lightning/pull/4925))
- Corrected call to `torch.no_grad` ([#5124](https://github.com/PyTorchLightning/pytorch-lightning/pull/5124))


## [1.1.1] - 2020-12-15

### Added

- Add a notebook example to reach a quick baseline of ~94% accuracy on CIFAR10 using Resnet in Lightning ([#4818](https://github.com/PyTorchLightning/pytorch-lightning/pull/4818))

### Changed

- Simplify accelerator steps ([#5015](https://github.com/PyTorchLightning/pytorch-lightning/pull/5015))
- Refactor load in checkpoint connector ([#4593](https://github.com/PyTorchLightning/pytorch-lightning/pull/4593))
- Fixed the saved filename in `ModelCheckpoint` when it already exists ([#4861](https://github.com/PyTorchLightning/pytorch-lightning/pull/4861))

### Removed

- Drop duplicate metrics ([#5014](https://github.com/PyTorchLightning/pytorch-lightning/pull/5014))
- Remove beta arg from F1 class and functional ([#5076](https://github.com/PyTorchLightning/pytorch-lightning/pull/5076))

### Fixed

- Fixed trainer by default `None` in `DDPAccelerator` ([#4915](https://github.com/PyTorchLightning/pytorch-lightning/pull/4915))
- Fixed `LightningOptimizer` to expose optimizer attributes ([#5095](https://github.com/PyTorchLightning/pytorch-lightning/pull/5095))
- Do not warn when the `name` key is used in the `lr_scheduler` dict ([#5057](https://github.com/PyTorchLightning/pytorch-lightning/pull/5057))
- Check if optimizer supports closure ([#4981](https://github.com/PyTorchLightning/pytorch-lightning/pull/4981))
- Add deprecated metric utility functions back to functional (
    [#5067](https://github.com/PyTorchLightning/pytorch-lightning/pull/5067),
    [#5068](https://github.com/PyTorchLightning/pytorch-lightning/pull/5068))
- Allow any input in `to_onnx` and `to_torchscript` ([#4378](https://github.com/PyTorchLightning/pytorch-lightning/pull/4378))
- Fixed `DDPHPCAccelerator` hangs in DDP construction by calling `init_device` ([#5157](https://github.com/PyTorchLightning/pytorch-lightning/pull/5157))


## [1.1.0] - 2020-12-09

### Added

- Added "monitor" key to saved `ModelCheckpoints` ([#4383](https://github.com/PyTorchLightning/pytorch-lightning/pull/4383))
- Added `ConfusionMatrix` class interface ([#4348](https://github.com/PyTorchLightning/pytorch-lightning/pull/4348))
- Added multiclass AUROC metric ([#4236](https://github.com/PyTorchLightning/pytorch-lightning/pull/4236))
- Added global step indexing to the checkpoint name for a better sub-epoch checkpointing experience ([#3807](https://github.com/PyTorchLightning/pytorch-lightning/pull/3807))
- Added optimizer hooks in callbacks ([#4379](https://github.com/PyTorchLightning/pytorch-lightning/pull/4379))
- Added option to log momentum ([#4384](https://github.com/PyTorchLightning/pytorch-lightning/pull/4384))
- Added `current_score` to `ModelCheckpoint.on_save_checkpoint` ([#4721](https://github.com/PyTorchLightning/pytorch-lightning/pull/4721))
- Added logging using `self.log` in train and evaluation for epoch end hooks (
    [#4552](https://github.com/PyTorchLightning/pytorch-lightning/pull/4552),
    [#4495](https://github.com/PyTorchLightning/pytorch-lightning/pull/4495),
    [#4439](https://github.com/PyTorchLightning/pytorch-lightning/pull/4439),
    [#4684](https://github.com/PyTorchLightning/pytorch-lightning/pull/4684),
    [#4913](https://github.com/PyTorchLightning/pytorch-lightning/pull/4913))
- Added ability for DDP plugin to modify optimizer state saving ([#4675](https://github.com/PyTorchLightning/pytorch-lightning/pull/4675))
- Added `prefix` argument in loggers ([#4557](https://github.com/PyTorchLightning/pytorch-lightning/pull/4557))
- Added printing of total num of params, trainable and non-trainable params in ModelSummary ([#4521](https://github.com/PyTorchLightning/pytorch-lightning/pull/4521))
- Added `PrecisionRecallCurve, ROC, AveragePrecision` class metric ([#4549](https://github.com/PyTorchLightning/pytorch-lightning/pull/4549))
- Added custom `Apex` and `NativeAMP` as `Precision plugins` ([#4355](https://github.com/PyTorchLightning/pytorch-lightning/pull/4355))
- Added `DALI MNIST` example ([#3721](https://github.com/PyTorchLightning/pytorch-lightning/pull/3721))
- Added `sharded plugin` for DDP for multi-gpu training memory optimizations (
    [#4639](https://github.com/PyTorchLightning/pytorch-lightning/pull/4639),
    [#4686](https://github.com/PyTorchLightning/pytorch-lightning/pull/4686),
    [#4737](https://github.com/PyTorchLightning/pytorch-lightning/pull/4737),
    [#4773](https://github.com/PyTorchLightning/pytorch-lightning/pull/4773))
- Added `experiment_id` to the NeptuneLogger ([#3462](https://github.com/PyTorchLightning/pytorch-lightning/pull/3462))
- Added `Pytorch Geometric` integration example with Lightning ([#4568](https://github.com/PyTorchLightning/pytorch-lightning/pull/4568))
- Added `all_gather` method to `LightningModule` which allows gradient based tensor synchronizations for use-cases such as negative sampling. ([#5012](https://github.com/PyTorchLightning/pytorch-lightning/pull/5012))
- Enabled `self.log` in most functions ([#4969](https://github.com/PyTorchLightning/pytorch-lightning/pull/4969))
- Added changeable extension variable for `ModelCheckpoint` ([#4977](https://github.com/PyTorchLightning/pytorch-lightning/pull/4977))


### Changed

- Tuner algorithms will be skipped if `fast_dev_run=True` ([#3903](https://github.com/PyTorchLightning/pytorch-lightning/pull/3903))
- `WandbLogger` does not force wandb `reinit` arg to True anymore and creates a run only when needed ([#4648](https://github.com/PyTorchLightning/pytorch-lightning/pull/4648))
- Changed `automatic_optimization` to be a model attribute ([#4602](https://github.com/PyTorchLightning/pytorch-lightning/pull/4602))
- Changed `Simple Profiler` report to order by percentage time spent + num calls ([#4880](https://github.com/PyTorchLightning/pytorch-lightning/pull/4880))
- Simplify optimization Logic ([#4984](https://github.com/PyTorchLightning/pytorch-lightning/pull/4984))
- Classification metrics overhaul ([#4837](https://github.com/PyTorchLightning/pytorch-lightning/pull/4837))
- Updated `fast_dev_run` to accept integer representing num_batches ([#4629](https://github.com/PyTorchLightning/pytorch-lightning/pull/4629))
- Refactored optimizer ([#4658](https://github.com/PyTorchLightning/pytorch-lightning/pull/4658))


### Deprecated

- Deprecated `prefix` argument in `ModelCheckpoint` ([#4765](https://github.com/PyTorchLightning/pytorch-lightning/pull/4765))
- Deprecated the old way of assigning hyper-parameters through `self.hparams = ...` ([#4813](https://github.com/PyTorchLightning/pytorch-lightning/pull/4813))
- Deprecated `mode='auto'` from `ModelCheckpoint` and `EarlyStopping` ([#4695](https://github.com/PyTorchLightning/pytorch-lightning/pull/4695))

### Removed

- Removed `reorder` parameter of the `auc` metric ([#5004](https://github.com/PyTorchLightning/pytorch-lightning/pull/5004))
- Removed `multiclass_roc` and `multiclass_precision_recall_curve`, use `roc` and `precision_recall_curve` instead ([#4549](https://github.com/PyTorchLightning/pytorch-lightning/pull/4549))

### Fixed

- Added feature to move tensors to CPU before saving ([#4309](https://github.com/PyTorchLightning/pytorch-lightning/pull/4309))
- Fixed `LoggerConnector` to have logged metrics on root device in DP ([#4138](https://github.com/PyTorchLightning/pytorch-lightning/pull/4138))
- Auto convert tensors to contiguous format when `gather_all` ([#4907](https://github.com/PyTorchLightning/pytorch-lightning/pull/4907))
- Fixed `PYTHONPATH` for ddp test model ([#4528](https://github.com/PyTorchLightning/pytorch-lightning/pull/4528))
- Fixed allowing logger to support indexing ([#4595](https://github.com/PyTorchLightning/pytorch-lightning/pull/4595))
- Fixed DDP and manual_optimization ([#4976](https://github.com/PyTorchLightning/pytorch-lightning/pull/4976))


## [1.0.8] - 2020-11-24

### Added

- Added casting to python types for numpy scalars when logging `hparams` ([#4647](https://github.com/PyTorchLightning/pytorch-lightning/pull/4647))
- Added warning when progress bar refresh rate is less than 20 on Google Colab to prevent crashing ([#4654](https://github.com/PyTorchLightning/pytorch-lightning/pull/4654))
- Added `F1` class metric ([#4656](https://github.com/PyTorchLightning/pytorch-lightning/pull/4656))

### Changed

- Consistently use `step=trainer.global_step` in `LearningRateMonitor` independently of `logging_interval` ([#4376](https://github.com/PyTorchLightning/pytorch-lightning/pull/4376))
- Metric states are no longer as default added to `state_dict` ([#4685](https://github.com/PyTorchLightning/pytorch-lightning/pull/4685))
- Renamed class metric `Fbeta` >> `FBeta` ([#4656](https://github.com/PyTorchLightning/pytorch-lightning/pull/4656))
- Model summary: add 1 decimal place ([#4745](https://github.com/PyTorchLightning/pytorch-lightning/pull/4745))
- Do not override `PYTHONWARNINGS` ([#4700](https://github.com/PyTorchLightning/pytorch-lightning/pull/4700))
- Changed `init_ddp_connection` moved from `DDP` to `DDPPlugin` ([#4407](https://github.com/PyTorchLightning/pytorch-lightning/pull/4407))


### Fixed

- Fixed checkpoint `hparams` dict casting when `omegaconf` is available ([#4770](https://github.com/PyTorchLightning/pytorch-lightning/pull/4770))
- Fixed incomplete progress bars when total batches not divisible by refresh rate ([#4577](https://github.com/PyTorchLightning/pytorch-lightning/pull/4577))
- Updated SSIM metric ([#4566](https://github.com/PyTorchLightning/pytorch-lightning/pull/4566))
- Fixed batch_arg_name - add `batch_arg_name` to all calls to `_adjust_batch_size`bug ([#4812](https://github.com/PyTorchLightning/pytorch-lightning/pull/4812))
- Fixed `torchtext` data to GPU ([#4785](https://github.com/PyTorchLightning/pytorch-lightning/pull/4785))
- Fixed a crash bug in MLFlow logger ([#4716](https://github.com/PyTorchLightning/pytorch-lightning/pull/4716))

## [1.0.7] - 2020-11-17

### Added

- Added lambda closure to `manual_optimizer_step` ([#4618](https://github.com/PyTorchLightning/pytorch-lightning/pull/4618))

### Changed

- Change Metrics `persistent` default mode to `False` ([#4685](https://github.com/PyTorchLightning/pytorch-lightning/pull/4685))
- LoggerConnector log_metrics will use `total_batch_idx` instead of `global_step` when logging on `training step` ([#4738](https://github.com/PyTorchLightning/pytorch-lightning/pull/4738))


### Fixed

- Prevent crash if `sync_dist=True` on CPU ([#4626](https://github.com/PyTorchLightning/pytorch-lightning/pull/4626))
- Fixed average pbar Metrics ([#4534](https://github.com/PyTorchLightning/pytorch-lightning/pull/4534))
- Fixed `setup` callback hook to correctly pass the LightningModule through ([#4608](https://github.com/PyTorchLightning/pytorch-lightning/pull/4608))
- Allowing decorate model init with saving `hparams` inside ([#4662](https://github.com/PyTorchLightning/pytorch-lightning/pull/4662))
- Fixed `split_idx` set by `LoggerConnector` in `on_trainer_init` to `Trainer`  ([#4697](https://github.com/PyTorchLightning/pytorch-lightning/pull/4697))


## [1.0.6] - 2020-11-11

### Added

- Added metrics aggregation in Horovod and fixed early stopping ([#3775](https://github.com/PyTorchLightning/pytorch-lightning/pull/3775))
- Added `manual_optimizer_step` which work with `AMP Native` and `accumulated_grad_batches` ([#4485](https://github.com/PyTorchLightning/pytorch-lightning/pull/4485))
- Added `persistent(mode)` method to metrics, to enable and disable metric states being added to `state_dict` ([#4482](https://github.com/PyTorchLightning/pytorch-lightning/pull/4482))
- Added congratulations at the end of our notebooks ([#4555](https://github.com/PyTorchLightning/pytorch-lightning/pull/4555))
- Added parameters `move_metrics_to_cpu` in Trainer to disable gpu leak ([#4592](https://github.com/PyTorchLightning/pytorch-lightning/pull/4592))


### Changed

- Changed `fsspec` to tuner ([#4458](https://github.com/PyTorchLightning/pytorch-lightning/pull/4458))
- Unify SLURM/TorchElastic under backend plugin ([#4578](https://github.com/PyTorchLightning/pytorch-lightning/pull/4578),
        [#4580](https://github.com/PyTorchLightning/pytorch-lightning/pull/4580),
        [#4581](https://github.com/PyTorchLightning/pytorch-lightning/pull/4581),
        [#4582](https://github.com/PyTorchLightning/pytorch-lightning/pull/4582),
        [#4583](https://github.com/PyTorchLightning/pytorch-lightning/pull/4583))

### Fixed

- Fixed feature-lack in `hpc_load` ([#4526](https://github.com/PyTorchLightning/pytorch-lightning/pull/4526))
- Fixed metrics states being overridden in DDP mode ([#4482](https://github.com/PyTorchLightning/pytorch-lightning/pull/4482))
- Fixed `lightning_getattr`, `lightning_hasattr` not finding the correct attributes in datamodule ([#4347](https://github.com/PyTorchLightning/pytorch-lightning/pull/4347))
- Fixed automatic optimization AMP by `manual_optimization_step` ([#4485](https://github.com/PyTorchLightning/pytorch-lightning/pull/4485))
- Replace `MisconfigurationException` with warning in `ModelCheckpoint` Callback ([#4560](https://github.com/PyTorchLightning/pytorch-lightning/pull/4560))
- Fixed logged keys in mlflow logger ([#4412](https://github.com/PyTorchLightning/pytorch-lightning/pull/4412))
- Fixed `is_picklable` by catching `AttributeError` ([#4508](https://github.com/PyTorchLightning/pytorch-lightning/pull/4508))
- Fixed multi test dataloaders dict `AttributeError` error ([#4480](https://github.com/PyTorchLightning/pytorch-lightning/pull/4480))
- Fixed show progress bar only for `progress_rank 0` on `DDP_SLURM` ([#4437](https://github.com/PyTorchLightning/pytorch-lightning/pull/4437))

## [1.0.5] - 2020-11-03

### Added

- Added PyTorch 1.7 Stable support ([#3821](https://github.com/PyTorchLightning/pytorch-lightning/pull/3821))
- Added timeout for `tpu_device_exists` to ensure process does not hang indefinitely ([#4340](https://github.com/PyTorchLightning/pytorch-lightning/pull/4340))

### Changed

- W&B log in sync with `Trainer` step ([#4405](https://github.com/PyTorchLightning/pytorch-lightning/pull/4405))
- Hook `on_after_backward` is called only when `optimizer_step` is being called ([#4439](https://github.com/PyTorchLightning/pytorch-lightning/pull/4439))
- Moved `track_and_norm_grad` into `training loop` and called only when `optimizer_step` is being called ([#4439](https://github.com/PyTorchLightning/pytorch-lightning/pull/4439))
- Changed type checker with explicit cast of `ref_model` object ([#4457](https://github.com/PyTorchLightning/pytorch-lightning/pull/4457))
- Changed `distributed_backend` -> `accelerator` ([#4429](https://github.com/PyTorchLightning/pytorch-lightning/pull/4429))

### Deprecated

- Deprecated passing `ModelCheckpoint` instance to `checkpoint_callback` Trainer argument ([#4336](https://github.com/PyTorchLightning/pytorch-lightning/pull/4336))

### Fixed

- Disable saving checkpoints if not trained ([#4372](https://github.com/PyTorchLightning/pytorch-lightning/pull/4372))
- Fixed error using `auto_select_gpus=True` with `gpus=-1` ([#4209](https://github.com/PyTorchLightning/pytorch-lightning/pull/4209))
- Disabled training when `limit_train_batches=0` ([#4371](https://github.com/PyTorchLightning/pytorch-lightning/pull/4371))
- Fixed that metrics do not store computational graph for all seen data ([#4313](https://github.com/PyTorchLightning/pytorch-lightning/pull/4313))
- Fixed AMP unscale for `on_after_backward` ([#4439](https://github.com/PyTorchLightning/pytorch-lightning/pull/4439))
- Fixed TorchScript export when module includes Metrics ([#4428](https://github.com/PyTorchLightning/pytorch-lightning/pull/4428))
- Fixed TorchScript trace method's data to device and docstring ([#4360](https://github.com/PyTorchLightning/pytorch-lightning/pull/4360))
- Fixed CSV logger warning ([#4419](https://github.com/PyTorchLightning/pytorch-lightning/pull/4419))
- Fixed skip DDP parameter sync ([#4301](https://github.com/PyTorchLightning/pytorch-lightning/pull/4301))
- Fixed `WandbLogger` _sanitize_callable function ([#4422](https://github.com/PyTorchLightning/pytorch-lightning/pull/4422))
- Fixed `AMP Native` `_unscale` gradient ([#4441](https://github.com/PyTorchLightning/pytorch-lightning/pull/4441))


## [1.0.4] - 2020-10-27

### Added

- Added `dirpath` and `filename` parameter in `ModelCheckpoint` ([#4213](https://github.com/PyTorchLightning/pytorch-lightning/pull/4213))
- Added plugins docs and DDPPlugin to customize ddp across all accelerators ([#4258](https://github.com/PyTorchLightning/pytorch-lightning/pull/4285))
- Added `strict` option to the scheduler dictionary ([#3586](https://github.com/PyTorchLightning/pytorch-lightning/pull/3586))
- Added `fsspec` support for profilers ([#4162](https://github.com/PyTorchLightning/pytorch-lightning/pull/4162))
- Added autogenerated helptext to `Trainer.add_argparse_args` ([#4344](https://github.com/PyTorchLightning/pytorch-lightning/pull/4344))
- Added support for string values in `Trainer`'s `profiler` parameter ([#3656](https://github.com/PyTorchLightning/pytorch-lightning/pull/3656))
- Added `optimizer_closure` to `optimizer.step` when supported ([#4190](https://github.com/PyTorchLightning/pytorch-lightning/pull/4190))
- Added unification of regression metrics ([#4166](https://github.com/PyTorchLightning/pytorch-lightning/pull/4166))
- Added checkpoint load from Bytes ([#4314](https://github.com/PyTorchLightning/pytorch-lightning/pull/4314))

### Changed

- Improved error messages for invalid `configure_optimizers` returns ([#3587](https://github.com/PyTorchLightning/pytorch-lightning/pull/3587))
- Allow changing the logged step value in `validation_step` ([#4130](https://github.com/PyTorchLightning/pytorch-lightning/pull/4130))
- Allow setting `replace_sampler_ddp=True` with a distributed sampler already added ([#4273](https://github.com/PyTorchLightning/pytorch-lightning/pull/4273))
- Fixed santized parameters for `WandbLogger.log_hyperparams` ([#4320](https://github.com/PyTorchLightning/pytorch-lightning/pull/4320))

### Deprecated

- Deprecated `filepath` in `ModelCheckpoint` ([#4213](https://github.com/PyTorchLightning/pytorch-lightning/pull/4213))
- Deprecated `reorder` parameter of the `auc` metric ([#4237](https://github.com/PyTorchLightning/pytorch-lightning/pull/4237))
- Deprecated bool values in `Trainer`'s `profiler` parameter ([#3656](https://github.com/PyTorchLightning/pytorch-lightning/pull/3656))

### Fixed

- Fixed setting device ids in DDP ([#4297](https://github.com/PyTorchLightning/pytorch-lightning/pull/4297))
- Fixed synchronization of best model path in `ddp_accelerator` ([#4323](https://github.com/PyTorchLightning/pytorch-lightning/pull/4323))
- Fixed `WandbLogger` not uploading checkpoint artifacts at the end of training ([#4341](https://github.com/PyTorchLightning/pytorch-lightning/pull/4341))
- Fixed `FBeta` computation ([#4183](https://github.com/PyTorchLightning/pytorch-lightning/pull/4183))
- Fixed `accumulation across batches` has completed `before breaking training loop` ([#4278](https://github.com/PyTorchLightning/pytorch-lightning/pull/4278))
- Fixed `ModelCheckpoint` don't increase current_epoch and global_step when not training ([#4291](https://github.com/PyTorchLightning/pytorch-lightning/pull/4291))
- Fixed `COMET_EXPERIMENT_KEY` environment variable usage in comet logger ([#4230](https://github.com/PyTorchLightning/pytorch-lightning/pull/4230))

## [1.0.3] - 2020-10-20

### Added

- Added persistent flag to `Metric.add_state` ([#4195](https://github.com/PyTorchLightning/pytorch-lightning/pull/4195))

### Changed

- Used `checkpoint_connector.hpc_save` in SLURM ([#4217](https://github.com/PyTorchLightning/pytorch-lightning/pull/4217))
- Moved base req. to root ([#4219](https://github.com/PyTorchLightning/pytorch-lightning/pull/4219))

### Fixed

- Fixed `hparams` assign in init ([#4189](https://github.com/PyTorchLightning/pytorch-lightning/pull/4189))
- Fixed overwrite check for model hooks ([#4010](https://github.com/PyTorchLightning/pytorch-lightning/pull/4010))


## [1.0.2] - 2020-10-15

### Added

- Added trace functionality to the function `to_torchscript` ([#4142](https://github.com/PyTorchLightning/pytorch-lightning/pull/4142))

### Changed

- Called `on_load_checkpoint` before loading `state_dict` ([#4057](https://github.com/PyTorchLightning/pytorch-lightning/pull/4057))

### Removed

- Removed duplicate metric vs step log for train loop ([#4173](https://github.com/PyTorchLightning/pytorch-lightning/pull/4173))

### Fixed

- Fixed the `self.log` problem in `validation_step()` ([#4169](https://github.com/PyTorchLightning/pytorch-lightning/pull/4169))
- Fixed `hparams` saving - save the state when `save_hyperparameters()` is called [in `__init__`] ([#4163](https://github.com/PyTorchLightning/pytorch-lightning/pull/4163))
- Fixed runtime failure while exporting `hparams` to yaml ([#4158](https://github.com/PyTorchLightning/pytorch-lightning/pull/4158))


## [1.0.1] - 2020-10-14

### Added

- Added getstate/setstate method for torch.save serialization ([#4127](https://github.com/PyTorchLightning/pytorch-lightning/pull/4127))


## [1.0.0] - 2020-10-13

### Added

- Added Explained Variance Metric + metric fix ([#4013](https://github.com/PyTorchLightning/pytorch-lightning/pull/4013))
- Added Metric <-> Lightning Module integration tests ([#4008](https://github.com/PyTorchLightning/pytorch-lightning/pull/4008))
- Added parsing OS env vars in `Trainer` ([#4022](https://github.com/PyTorchLightning/pytorch-lightning/pull/4022))
- Added classification metrics ([#4043](https://github.com/PyTorchLightning/pytorch-lightning/pull/4043))
- Updated explained variance metric ([#4024](https://github.com/PyTorchLightning/pytorch-lightning/pull/4024))
- Enabled plugins ([#4041](https://github.com/PyTorchLightning/pytorch-lightning/pull/4041))
- Enabled custom clusters ([#4048](https://github.com/PyTorchLightning/pytorch-lightning/pull/4048))
- Enabled passing in custom accelerators ([#4050](https://github.com/PyTorchLightning/pytorch-lightning/pull/4050))
- Added `LightningModule.toggle_optimizer` ([#4058](https://github.com/PyTorchLightning/pytorch-lightning/pull/4058))
- Added `LightningModule.manual_backward` ([#4063](https://github.com/PyTorchLightning/pytorch-lightning/pull/4063))
- Added `output` argument to `*_batch_end` hooks ([#3965](https://github.com/PyTorchLightning/pytorch-lightning/pull/3965),
    [#3966](https://github.com/PyTorchLightning/pytorch-lightning/pull/3966))
- Added `output` argument to `*_epoch_end` hooks ([#3967](https://github.com/PyTorchLightning/pytorch-lightning/pull/3967))

### Changed

- Integrated metrics API with self.log ([#3961](https://github.com/PyTorchLightning/pytorch-lightning/pull/3961))
- Decoupled Apex ([#4052](https://github.com/PyTorchLightning/pytorch-lightning/pull/4052),
        [#4054](https://github.com/PyTorchLightning/pytorch-lightning/pull/4054),
        [#4055](https://github.com/PyTorchLightning/pytorch-lightning/pull/4055),
        [#4056](https://github.com/PyTorchLightning/pytorch-lightning/pull/4056),
        [#4058](https://github.com/PyTorchLightning/pytorch-lightning/pull/4058),
        [#4060](https://github.com/PyTorchLightning/pytorch-lightning/pull/4060),
        [#4061](https://github.com/PyTorchLightning/pytorch-lightning/pull/4061),
        [#4062](https://github.com/PyTorchLightning/pytorch-lightning/pull/4062),
        [#4063](https://github.com/PyTorchLightning/pytorch-lightning/pull/4063),
        [#4064](https://github.com/PyTorchLightning/pytorch-lightning/pull/4064),
        [#4065](https://github.com/PyTorchLightning/pytorch-lightning/pull/4065))
- Renamed all backends to `Accelerator` ([#4066](https://github.com/PyTorchLightning/pytorch-lightning/pull/4066))
- Enabled manual returns ([#4089](https://github.com/PyTorchLightning/pytorch-lightning/pull/4089))

### Removed

- Removed support for EvalResult and TrainResult ([#3968](https://github.com/PyTorchLightning/pytorch-lightning/pull/3968))
- Removed deprecated trainer flags: `overfit_pct`, `log_save_interval`, `row_log_interval` ([#3969](https://github.com/PyTorchLightning/pytorch-lightning/pull/3969))
- Removed deprecated early_stop_callback ([#3982](https://github.com/PyTorchLightning/pytorch-lightning/pull/3982))
- Removed deprecated model hooks ([#3980](https://github.com/PyTorchLightning/pytorch-lightning/pull/3980))
- Removed deprecated callbacks ([#3979](https://github.com/PyTorchLightning/pytorch-lightning/pull/3979))
- Removed `trainer` argument in `LightningModule.backward` [#4056](https://github.com/PyTorchLightning/pytorch-lightning/pull/4056))

### Fixed

- Fixed `current_epoch` property update to reflect true epoch number inside `LightningDataModule`, when `reload_dataloaders_every_epoch=True`. ([#3974](https://github.com/PyTorchLightning/pytorch-lightning/pull/3974))
- Fixed to print scaler value in progress bar ([#4053](https://github.com/PyTorchLightning/pytorch-lightning/pull/4053))
- Fixed mismatch between docstring and code regarding when `on_load_checkpoint` hook is called ([#3996](https://github.com/PyTorchLightning/pytorch-lightning/pull/3996))


## [0.10.0] - 2020-10-07

### Added

- Added new Metrics API. ([#3868](https://github.com/PyTorchLightning/pytorch-lightning/pull/3868), [#3921](https://github.com/PyTorchLightning/pytorch-lightning/pull/3921))
- Enable PyTorch 1.7 compatibility ([#3541](https://github.com/PyTorchLightning/pytorch-lightning/pull/3541))
- Added `LightningModule.to_torchscript` to support exporting as `ScriptModule` ([#3258](https://github.com/PyTorchLightning/pytorch-lightning/pull/3258))
- Added warning when dropping unpicklable `hparams` ([#2874](https://github.com/PyTorchLightning/pytorch-lightning/pull/2874))
- Added EMB similarity ([#3349](https://github.com/PyTorchLightning/pytorch-lightning/pull/3349))
- Added `ModelCheckpoint.to_yaml` method ([#3048](https://github.com/PyTorchLightning/pytorch-lightning/pull/3048))
- Allow `ModelCheckpoint` monitor to be `None`, meaning it will always save ([#3630](https://github.com/PyTorchLightning/pytorch-lightning/pull/3630))
- Disabled optimizers setup during testing ([#3059](https://github.com/PyTorchLightning/pytorch-lightning/pull/3059))
- Added support for datamodules to save and load checkpoints when training ([#3563](https://github.com/PyTorchLightning/pytorch-lightning/pull/3563))
- Added support for datamodule in learning rate finder ([#3425](https://github.com/PyTorchLightning/pytorch-lightning/pull/3425))
- Added gradient clip test for native AMP ([#3754](https://github.com/PyTorchLightning/pytorch-lightning/pull/3754))
- Added dist lib to enable syncing anything across devices ([#3762](https://github.com/PyTorchLightning/pytorch-lightning/pull/3762))
- Added `broadcast` to `TPUBackend` ([#3814](https://github.com/PyTorchLightning/pytorch-lightning/pull/3814))
- Added `XLADeviceUtils` class to check XLA device type ([#3274](https://github.com/PyTorchLightning/pytorch-lightning/pull/3274))

### Changed

- Refactored accelerator backends:
   * moved TPU `xxx_step` to backend ([#3118](https://github.com/PyTorchLightning/pytorch-lightning/pull/3118))
   * refactored DDP backend `forward` ([#3119](https://github.com/PyTorchLightning/pytorch-lightning/pull/3119))
   * refactored GPU backend `__step` ([#3120](https://github.com/PyTorchLightning/pytorch-lightning/pull/3120))
   * refactored Horovod backend ([#3121](https://github.com/PyTorchLightning/pytorch-lightning/pull/3121),
        [#3122](https://github.com/PyTorchLightning/pytorch-lightning/pull/3122))
   * remove obscure forward call in eval + CPU backend `___step` ([#3123](https://github.com/PyTorchLightning/pytorch-lightning/pull/3123))
   * reduced all simplified forward ([#3126](https://github.com/PyTorchLightning/pytorch-lightning/pull/3126))
   * added hook base method ([#3127](https://github.com/PyTorchLightning/pytorch-lightning/pull/3127))
   * refactor eval loop to use hooks - use `test_mode` for if so we can split later ([#3129](https://github.com/PyTorchLightning/pytorch-lightning/pull/3129))
   * moved `___step_end` hooks ([#3130](https://github.com/PyTorchLightning/pytorch-lightning/pull/3130))
   * training forward refactor ([#3134](https://github.com/PyTorchLightning/pytorch-lightning/pull/3134))
   * training AMP scaling refactor ([#3135](https://github.com/PyTorchLightning/pytorch-lightning/pull/3135))
   * eval step scaling factor ([#3136](https://github.com/PyTorchLightning/pytorch-lightning/pull/3136))
   * add eval loop object to streamline eval loop ([#3138](https://github.com/PyTorchLightning/pytorch-lightning/pull/3138))
   * refactored dataloader process hook ([#3139](https://github.com/PyTorchLightning/pytorch-lightning/pull/3139))
   * refactored inner eval loop ([#3141](https://github.com/PyTorchLightning/pytorch-lightning/pull/3141))
   * final inner eval loop hooks ([#3154](https://github.com/PyTorchLightning/pytorch-lightning/pull/3154))
   * clean up hooks in `run_evaluation` ([#3156](https://github.com/PyTorchLightning/pytorch-lightning/pull/3156))
   * clean up data reset ([#3161](https://github.com/PyTorchLightning/pytorch-lightning/pull/3161))
   * expand eval loop out ([#3165](https://github.com/PyTorchLightning/pytorch-lightning/pull/3165))
   * moved hooks around in eval loop ([#3195](https://github.com/PyTorchLightning/pytorch-lightning/pull/3195))
   * remove `_evaluate` fx ([#3197](https://github.com/PyTorchLightning/pytorch-lightning/pull/3197))
   * `Trainer.fit` hook clean up ([#3198](https://github.com/PyTorchLightning/pytorch-lightning/pull/3198))
   * DDPs train hooks ([#3203](https://github.com/PyTorchLightning/pytorch-lightning/pull/3203))
   * refactor DDP backend ([#3204](https://github.com/PyTorchLightning/pytorch-lightning/pull/3204),
        [#3207](https://github.com/PyTorchLightning/pytorch-lightning/pull/3207),
        [#3208](https://github.com/PyTorchLightning/pytorch-lightning/pull/3208),
        [#3209](https://github.com/PyTorchLightning/pytorch-lightning/pull/3209),
        [#3210](https://github.com/PyTorchLightning/pytorch-lightning/pull/3210))
   * reduced accelerator selection ([#3211](https://github.com/PyTorchLightning/pytorch-lightning/pull/3211))
   * group prepare data hook ([#3212](https://github.com/PyTorchLightning/pytorch-lightning/pull/3212))
   * added data connector ([#3285](https://github.com/PyTorchLightning/pytorch-lightning/pull/3285))
   * modular is_overridden ([#3290](https://github.com/PyTorchLightning/pytorch-lightning/pull/3290))
   * adding `Trainer.tune()` ([#3293](https://github.com/PyTorchLightning/pytorch-lightning/pull/3293))
   * move `run_pretrain_routine` -> `setup_training` ([#3294](https://github.com/PyTorchLightning/pytorch-lightning/pull/3294))
   * move train outside of setup training ([#3297](https://github.com/PyTorchLightning/pytorch-lightning/pull/3297))
   * move `prepare_data` to data connector ([#3307](https://github.com/PyTorchLightning/pytorch-lightning/pull/3307))
   * moved accelerator router ([#3309](https://github.com/PyTorchLightning/pytorch-lightning/pull/3309))
   * train loop refactor - moving train loop to own object ([#3310](https://github.com/PyTorchLightning/pytorch-lightning/pull/3310),
        [#3312](https://github.com/PyTorchLightning/pytorch-lightning/pull/3312),
        [#3313](https://github.com/PyTorchLightning/pytorch-lightning/pull/3313),
        [#3314](https://github.com/PyTorchLightning/pytorch-lightning/pull/3314))
   * duplicate data interface definition up into DataHooks class ([#3344](https://github.com/PyTorchLightning/pytorch-lightning/pull/3344))
   * inner train loop ([#3359](https://github.com/PyTorchLightning/pytorch-lightning/pull/3359),
        [#3361](https://github.com/PyTorchLightning/pytorch-lightning/pull/3361),
        [#3362](https://github.com/PyTorchLightning/pytorch-lightning/pull/3362),
        [#3363](https://github.com/PyTorchLightning/pytorch-lightning/pull/3363),
        [#3365](https://github.com/PyTorchLightning/pytorch-lightning/pull/3365),
        [#3366](https://github.com/PyTorchLightning/pytorch-lightning/pull/3366),
        [#3367](https://github.com/PyTorchLightning/pytorch-lightning/pull/3367),
        [#3368](https://github.com/PyTorchLightning/pytorch-lightning/pull/3368),
        [#3369](https://github.com/PyTorchLightning/pytorch-lightning/pull/3369),
        [#3370](https://github.com/PyTorchLightning/pytorch-lightning/pull/3370),
        [#3371](https://github.com/PyTorchLightning/pytorch-lightning/pull/3371),
        [#3372](https://github.com/PyTorchLightning/pytorch-lightning/pull/3372),
        [#3373](https://github.com/PyTorchLightning/pytorch-lightning/pull/3373),
        [#3374](https://github.com/PyTorchLightning/pytorch-lightning/pull/3374),
        [#3375](https://github.com/PyTorchLightning/pytorch-lightning/pull/3375),
        [#3376](https://github.com/PyTorchLightning/pytorch-lightning/pull/3376),
        [#3385](https://github.com/PyTorchLightning/pytorch-lightning/pull/3385),
        [#3388](https://github.com/PyTorchLightning/pytorch-lightning/pull/3388),
        [#3397](https://github.com/PyTorchLightning/pytorch-lightning/pull/3397))
   * all logging related calls in a connector ([#3395](https://github.com/PyTorchLightning/pytorch-lightning/pull/3395))
   * device parser ([#3400](https://github.com/PyTorchLightning/pytorch-lightning/pull/3400),
        [#3405](https://github.com/PyTorchLightning/pytorch-lightning/pull/3405))
   * added model connector ([#3407](https://github.com/PyTorchLightning/pytorch-lightning/pull/3407))
   * moved eval loop logging to loggers ([#3408](https://github.com/PyTorchLightning/pytorch-lightning/pull/3408))
   * moved eval loop (#3412[#3408](https://github.com/PyTorchLightning/pytorch-lightning/pull/3408))
   * trainer/separate argparse ([#3421](https://github.com/PyTorchLightning/pytorch-lightning/pull/3421),
        [#3428](https://github.com/PyTorchLightning/pytorch-lightning/pull/3428),
        [#3432](https://github.com/PyTorchLightning/pytorch-lightning/pull/3432))
   * move `lr_finder` ([#3434](https://github.com/PyTorchLightning/pytorch-lightning/pull/3434))
   * organize args (#[#3435](https://github.com/PyTorchLightning/pytorch-lightning/pull/3435),
        [#3442](https://github.com/PyTorchLightning/pytorch-lightning/pull/3442),
        [#3447](https://github.com/PyTorchLightning/pytorch-lightning/pull/3447),
        [#3448](https://github.com/PyTorchLightning/pytorch-lightning/pull/3448),
        [#3449](https://github.com/PyTorchLightning/pytorch-lightning/pull/3449),
        [#3456](https://github.com/PyTorchLightning/pytorch-lightning/pull/3456))
   * move specific accelerator code ([#3457](https://github.com/PyTorchLightning/pytorch-lightning/pull/3457))
   * group connectors ([#3472](https://github.com/PyTorchLightning/pytorch-lightning/pull/3472))
   * accelerator connector methods x/n ([#3469](https://github.com/PyTorchLightning/pytorch-lightning/pull/3469),
        [#3470](https://github.com/PyTorchLightning/pytorch-lightning/pull/3470),
        [#3474](https://github.com/PyTorchLightning/pytorch-lightning/pull/3474))
   * merge backends x/n ([#3476](https://github.com/PyTorchLightning/pytorch-lightning/pull/3476),
        [#3477](https://github.com/PyTorchLightning/pytorch-lightning/pull/3477),
        [#3478](https://github.com/PyTorchLightning/pytorch-lightning/pull/3478),
        [#3480](https://github.com/PyTorchLightning/pytorch-lightning/pull/3480),
        [#3482](https://github.com/PyTorchLightning/pytorch-lightning/pull/3482))
   * apex plugin ([#3502](https://github.com/PyTorchLightning/pytorch-lightning/pull/3502))
   * precision plugins ([#3504](https://github.com/PyTorchLightning/pytorch-lightning/pull/3504))
   * Result - make monitor default to `checkpoint_on` to simplify ([#3571](https://github.com/PyTorchLightning/pytorch-lightning/pull/3571))
   * reference to the Trainer on the `LightningDataModule` ([#3684](https://github.com/PyTorchLightning/pytorch-lightning/pull/3684))
   * add `.log` to lightning module ([#3686](https://github.com/PyTorchLightning/pytorch-lightning/pull/3686),
        [#3699](https://github.com/PyTorchLightning/pytorch-lightning/pull/3699),
        [#3701](https://github.com/PyTorchLightning/pytorch-lightning/pull/3701),
        [#3704](https://github.com/PyTorchLightning/pytorch-lightning/pull/3704),
        [#3715](https://github.com/PyTorchLightning/pytorch-lightning/pull/3715))
   * enable tracking original metric when step and epoch are both true ([#3685](https://github.com/PyTorchLightning/pytorch-lightning/pull/3685))
   * deprecated results obj, added support for simpler comms ([#3681](https://github.com/PyTorchLightning/pytorch-lightning/pull/3681))
   * move backends back to individual files ([#3712](https://github.com/PyTorchLightning/pytorch-lightning/pull/3712))
   * fixes logging for eval steps ([#3763](https://github.com/PyTorchLightning/pytorch-lightning/pull/3763))
   * decoupled DDP, DDP spawn ([#3733](https://github.com/PyTorchLightning/pytorch-lightning/pull/3733),
        [#3766](https://github.com/PyTorchLightning/pytorch-lightning/pull/3766),
        [#3767](https://github.com/PyTorchLightning/pytorch-lightning/pull/3767),
        [#3774](https://github.com/PyTorchLightning/pytorch-lightning/pull/3774),
        [#3802](https://github.com/PyTorchLightning/pytorch-lightning/pull/3802),
        [#3806](https://github.com/PyTorchLightning/pytorch-lightning/pull/3806),
        [#3817](https://github.com/PyTorchLightning/pytorch-lightning/pull/3817),
        [#3819](https://github.com/PyTorchLightning/pytorch-lightning/pull/3819),
        [#3927](https://github.com/PyTorchLightning/pytorch-lightning/pull/3927))
   * remove weight loading hack for ddp_cpu ([#3808](https://github.com/PyTorchLightning/pytorch-lightning/pull/3808))
   * separate `torchelastic` from DDP ([#3810](https://github.com/PyTorchLightning/pytorch-lightning/pull/3810))
   * separate SLURM from DDP ([#3809](https://github.com/PyTorchLightning/pytorch-lightning/pull/3809))
   * decoupled DDP2 ([#3816](https://github.com/PyTorchLightning/pytorch-lightning/pull/3816))
   * bug fix with logging val epoch end + monitor ([#3812](https://github.com/PyTorchLightning/pytorch-lightning/pull/3812))
   * callback system and init DDP ([#3836](https://github.com/PyTorchLightning/pytorch-lightning/pull/3836))
   * adding compute environments ([#3837](https://github.com/PyTorchLightning/pytorch-lightning/pull/3837), [#3842](https://github.com/PyTorchLightning/pytorch-lightning/pull/3842))
   * epoch can now log independently ([#3843](https://github.com/PyTorchLightning/pytorch-lightning/pull/3843))
   * test selecting the correct backend. temp backends while slurm and TorchElastic are decoupled ([#3848](https://github.com/PyTorchLightning/pytorch-lightning/pull/3848))
   * fixed `init_slurm_connection` causing hostname errors ([#3856](https://github.com/PyTorchLightning/pytorch-lightning/pull/3856))
   * moves init apex from LM to apex connector ([#3923](https://github.com/PyTorchLightning/pytorch-lightning/pull/3923))
   * moves sync bn to each backend ([#3925](https://github.com/PyTorchLightning/pytorch-lightning/pull/3925))
   * moves configure ddp to each backend ([#3924](https://github.com/PyTorchLightning/pytorch-lightning/pull/3924))
- Deprecation warning ([#3844](https://github.com/PyTorchLightning/pytorch-lightning/pull/3844))
- Changed `LearningRateLogger` to `LearningRateMonitor` ([#3251](https://github.com/PyTorchLightning/pytorch-lightning/pull/3251))
- Used `fsspec` instead of `gfile` for all IO ([#3320](https://github.com/PyTorchLightning/pytorch-lightning/pull/3320))
    * Swaped `torch.load` for `fsspec` load in DDP spawn backend ([#3787](https://github.com/PyTorchLightning/pytorch-lightning/pull/3787))
    * Swaped `torch.load` for `fsspec` load in cloud_io loading ([#3692](https://github.com/PyTorchLightning/pytorch-lightning/pull/3692))
    * Added support for `to_disk()` to use remote filepaths with `fsspec` ([#3930](https://github.com/PyTorchLightning/pytorch-lightning/pull/3930))
    * Updated model_checkpoint's to_yaml to use `fsspec` open ([#3801](https://github.com/PyTorchLightning/pytorch-lightning/pull/3801))
    * Fixed `fsspec` is inconsistent when doing `fs.ls` ([#3805](https://github.com/PyTorchLightning/pytorch-lightning/pull/3805))
- Refactor `GPUStatsMonitor` to improve training speed ([#3257](https://github.com/PyTorchLightning/pytorch-lightning/pull/3257))
- Changed IoU score behavior for classes absent in target and pred ([#3098](https://github.com/PyTorchLightning/pytorch-lightning/pull/3098))
- Changed IoU `remove_bg` bool to `ignore_index` optional int ([#3098](https://github.com/PyTorchLightning/pytorch-lightning/pull/3098))
- Changed defaults of `save_top_k` and `save_last` to `None` in ModelCheckpoint ([#3680](https://github.com/PyTorchLightning/pytorch-lightning/pull/3680))
- `row_log_interval` and `log_save_interval` are now based on training loop's `global_step` instead of epoch-internal batch index ([#3667](https://github.com/PyTorchLightning/pytorch-lightning/pull/3667))
- Silenced some warnings. verified ddp refactors ([#3483](https://github.com/PyTorchLightning/pytorch-lightning/pull/3483))
- Cleaning up stale logger tests ([#3490](https://github.com/PyTorchLightning/pytorch-lightning/pull/3490))
- Allow `ModelCheckpoint` monitor to be `None` ([#3633](https://github.com/PyTorchLightning/pytorch-lightning/pull/3633))
- Enable `None` model checkpoint default ([#3669](https://github.com/PyTorchLightning/pytorch-lightning/pull/3669))
- Skipped `best_model_path` if `checkpoint_callback` is `None` ([#2962](https://github.com/PyTorchLightning/pytorch-lightning/pull/2962))
- Used `raise .. from ..` to explicitly chain exceptions ([#3750](https://github.com/PyTorchLightning/pytorch-lightning/pull/3750))
-  Mocking loggers ([#3596](https://github.com/PyTorchLightning/pytorch-lightning/pull/3596),
    [#3617](https://github.com/PyTorchLightning/pytorch-lightning/pull/3617),
    [#3851](https://github.com/PyTorchLightning/pytorch-lightning/pull/3851),
    [#3859](https://github.com/PyTorchLightning/pytorch-lightning/pull/3859),
    [#3884](https://github.com/PyTorchLightning/pytorch-lightning/pull/3884),
    [#3853](https://github.com/PyTorchLightning/pytorch-lightning/pull/3853),
    [#3910](https://github.com/PyTorchLightning/pytorch-lightning/pull/3910),
    [#3889](https://github.com/PyTorchLightning/pytorch-lightning/pull/3889),
    [#3926](https://github.com/PyTorchLightning/pytorch-lightning/pull/3926))
- Write predictions in LightningModule instead of EvalResult [#3882](https://github.com/PyTorchLightning/pytorch-lightning/pull/3882)

### Deprecated

- Deprecated `TrainResult` and `EvalResult`, use `self.log` and `self.write` from the `LightningModule` to log metrics and write predictions. `training_step` can now only return a scalar (for the loss) or a dictionary with anything you want. ([#3681](https://github.com/PyTorchLightning/pytorch-lightning/pull/3681))
- Deprecate `early_stop_callback` Trainer argument ([#3845](https://github.com/PyTorchLightning/pytorch-lightning/pull/3845))
- Rename Trainer arguments `row_log_interval` >> `log_every_n_steps` and `log_save_interval` >> `flush_logs_every_n_steps` ([#3748](https://github.com/PyTorchLightning/pytorch-lightning/pull/3748))

### Removed

- Removed experimental Metric API ([#3943](https://github.com/PyTorchLightning/pytorch-lightning/pull/3943),
        [#3949](https://github.com/PyTorchLightning/pytorch-lightning/pull/3949),
        [#3946](https://github.com/PyTorchLightning/pytorch-lightning/pull/3946)), listed changes before final removal:
    * Added `EmbeddingSimilarity` metric ([#3349](https://github.com/PyTorchLightning/pytorch-lightning/pull/3349), [#3358](https://github.com/PyTorchLightning/pytorch-lightning/pull/3358))
    * Added hooks to metric module interface ([#2528](https://github.com/PyTorchLightning/pytorch-lightning/pull/2528))
    * Added error when AUROC metric is used for multiclass problems ([#3350](https://github.com/PyTorchLightning/pytorch-lightning/pull/3350))
    * Fixed `ModelCheckpoint` with `save_top_k=-1` option not tracking the best models when a monitor metric is available ([#3735](https://github.com/PyTorchLightning/pytorch-lightning/pull/3735))
    * Fixed counter-intuitive error being thrown in `Accuracy` metric for zero target tensor ([#3764](https://github.com/PyTorchLightning/pytorch-lightning/pull/3764))
    * Fixed aggregation of metrics ([#3517](https://github.com/PyTorchLightning/pytorch-lightning/pull/3517))
    * Fixed Metric aggregation ([#3321](https://github.com/PyTorchLightning/pytorch-lightning/pull/3321))
    * Fixed RMSLE metric ([#3188](https://github.com/PyTorchLightning/pytorch-lightning/pull/3188))
    * Renamed `reduction` to `class_reduction` in classification metrics ([#3322](https://github.com/PyTorchLightning/pytorch-lightning/pull/3322))
    * Changed `class_reduction` similar to sklearn for classification metrics ([#3322](https://github.com/PyTorchLightning/pytorch-lightning/pull/3322))
    * Renaming of precision recall metric ([#3308](https://github.com/PyTorchLightning/pytorch-lightning/pull/3308))

### Fixed

- Fixed `on_train_batch_start` hook to end epoch early ([#3700](https://github.com/PyTorchLightning/pytorch-lightning/pull/3700))
- Fixed `num_sanity_val_steps` is clipped to `limit_val_batches` ([#2917](https://github.com/PyTorchLightning/pytorch-lightning/pull/2917))
- Fixed ONNX model save on GPU ([#3145](https://github.com/PyTorchLightning/pytorch-lightning/pull/3145))
- Fixed `GpuUsageLogger` to work on different platforms ([#3008](https://github.com/PyTorchLightning/pytorch-lightning/pull/3008))
- Fixed auto-scale batch size not dumping `auto_lr_find` parameter ([#3151](https://github.com/PyTorchLightning/pytorch-lightning/pull/3151))
- Fixed `batch_outputs` with optimizer frequencies ([#3229](https://github.com/PyTorchLightning/pytorch-lightning/pull/3229))
- Fixed setting batch size in `LightningModule.datamodule` when using `auto_scale_batch_size` ([#3266](https://github.com/PyTorchLightning/pytorch-lightning/pull/3266))
- Fixed Horovod distributed backend compatibility with native AMP ([#3404](https://github.com/PyTorchLightning/pytorch-lightning/pull/3404))
- Fixed batch size auto scaling exceeding the size of the dataset ([#3271](https://github.com/PyTorchLightning/pytorch-lightning/pull/3271))
- Fixed getting `experiment_id` from MLFlow only once instead of each training loop ([#3394](https://github.com/PyTorchLightning/pytorch-lightning/pull/3394))
- Fixed `overfit_batches` which now correctly disables shuffling for the training loader. ([#3501](https://github.com/PyTorchLightning/pytorch-lightning/pull/3501))
- Fixed gradient norm tracking for `row_log_interval > 1` ([#3489](https://github.com/PyTorchLightning/pytorch-lightning/pull/3489))
- Fixed `ModelCheckpoint` name formatting ([#3164](https://github.com/PyTorchLightning/pytorch-lightning/pull/3163))
- Fixed example implementation of AutoEncoder ([#3190](https://github.com/PyTorchLightning/pytorch-lightning/pull/3190))
- Fixed invalid paths when remote logging with TensorBoard ([#3236](https://github.com/PyTorchLightning/pytorch-lightning/pull/3236))
- Fixed change `t()` to `transpose()` as XLA devices do not support `.t()` on 1-dim tensor ([#3252](https://github.com/PyTorchLightning/pytorch-lightning/pull/3252))
- Fixed (weights only) checkpoints loading without PL ([#3287](https://github.com/PyTorchLightning/pytorch-lightning/pull/3287))
- Fixed `gather_all_tensors` cross GPUs in DDP ([#3319](https://github.com/PyTorchLightning/pytorch-lightning/pull/3319))
- Fixed CometML save dir ([#3419](https://github.com/PyTorchLightning/pytorch-lightning/pull/3419))
- Fixed forward key metrics ([#3467](https://github.com/PyTorchLightning/pytorch-lightning/pull/3467))
- Fixed normalize mode at confusion matrix (replace NaNs with zeros) ([#3465](https://github.com/PyTorchLightning/pytorch-lightning/pull/3465))
- Fixed global step increment in training loop when `training_epoch_end` hook is used ([#3673](https://github.com/PyTorchLightning/pytorch-lightning/pull/3673))
- Fixed dataloader shuffling not getting turned off with `overfit_batches > 0` and `distributed_backend = "ddp"` ([#3534](https://github.com/PyTorchLightning/pytorch-lightning/pull/3534))
- Fixed determinism in `DDPSpawnBackend` when using `seed_everything` in main process ([#3335](https://github.com/PyTorchLightning/pytorch-lightning/pull/3335))
- Fixed `ModelCheckpoint` `period` to actually save every `period` epochs ([#3630](https://github.com/PyTorchLightning/pytorch-lightning/pull/3630))
- Fixed `val_progress_bar` total with `num_sanity_val_steps` ([#3751](https://github.com/PyTorchLightning/pytorch-lightning/pull/3751))
- Fixed Tuner dump: add `current_epoch` to dumped_params ([#3261](https://github.com/PyTorchLightning/pytorch-lightning/pull/3261))
- Fixed `current_epoch` and `global_step` properties mismatch between `Trainer` and `LightningModule` ([#3785](https://github.com/PyTorchLightning/pytorch-lightning/pull/3785))
- Fixed learning rate scheduler for optimizers with internal state ([#3897](https://github.com/PyTorchLightning/pytorch-lightning/pull/3897))
- Fixed `tbptt_reduce_fx` when non-floating tensors are logged ([#3796](https://github.com/PyTorchLightning/pytorch-lightning/pull/3796))
- Fixed model checkpoint frequency ([#3852](https://github.com/PyTorchLightning/pytorch-lightning/pull/3852))
- Fixed logging non-tensor scalar with result breaks subsequent epoch aggregation ([#3855](https://github.com/PyTorchLightning/pytorch-lightning/pull/3855))
- Fixed `TrainerEvaluationLoopMixin` activates `model.train()` at the end ([#3858](https://github.com/PyTorchLightning/pytorch-lightning/pull/3858))
- Fixed `overfit_batches` when using with multiple val/test_dataloaders ([#3857](https://github.com/PyTorchLightning/pytorch-lightning/pull/3857))
- Fixed enables `training_step` to return `None` ([#3862](https://github.com/PyTorchLightning/pytorch-lightning/pull/3862))
- Fixed init nan for checkpointing ([#3863](https://github.com/PyTorchLightning/pytorch-lightning/pull/3863))
- Fixed for `load_from_checkpoint` ([#2776](https://github.com/PyTorchLightning/pytorch-lightning/pull/2776))
- Fixes incorrect `batch_sizes` when Dataloader returns a dict with multiple tensors ([#3668](https://github.com/PyTorchLightning/pytorch-lightning/pull/3668))
- Fixed unexpected signature for `validation_step` ([#3947](https://github.com/PyTorchLightning/pytorch-lightning/pull/3947))

## [0.9.0] - 2020-08-20

### Added

- Added SyncBN for DDP ([#2801](https://github.com/PyTorchLightning/pytorch-lightning/pull/2801),
     [#2838](https://github.com/PyTorchLightning/pytorch-lightning/pull/2838))
- Added basic `CSVLogger` ([#2721](https://github.com/PyTorchLightning/pytorch-lightning/pull/2721))
- Added SSIM metrics ([#2671](https://github.com/PyTorchLightning/pytorch-lightning/pull/2671))
- Added BLEU metrics ([#2535](https://github.com/PyTorchLightning/pytorch-lightning/pull/2535))
- Added support to export a model to ONNX format ([#2596](https://github.com/PyTorchLightning/pytorch-lightning/pull/2596))
- Added support for `Trainer(num_sanity_val_steps=-1)` to check all validation data before training ([#2246](https://github.com/PyTorchLightning/pytorch-lightning/pull/2246))
- Added struct. output:
  * tests for val loop flow ([#2605](https://github.com/PyTorchLightning/pytorch-lightning/pull/2605))
  * `EvalResult` support for train and val. loop ([#2615](https://github.com/PyTorchLightning/pytorch-lightning/pull/2615),
       [#2651](https://github.com/PyTorchLightning/pytorch-lightning/pull/2651))
  * weighted average in results obj ([#2930](https://github.com/PyTorchLightning/pytorch-lightning/pull/2930))
  * fix result obj DP auto reduce ([#3013](https://github.com/PyTorchLightning/pytorch-lightning/pull/3013))
- Added class `LightningDataModule` ([#2668](https://github.com/PyTorchLightning/pytorch-lightning/pull/2668))
- Added support for PyTorch 1.6 ([#2745](https://github.com/PyTorchLightning/pytorch-lightning/pull/2745))
- Added call DataModule hooks implicitly in trainer ([#2755](https://github.com/PyTorchLightning/pytorch-lightning/pull/2755))
- Added support for Mean in DDP Sync ([#2568](https://github.com/PyTorchLightning/pytorch-lightning/pull/2568))
- Added remaining `sklearn` metrics: `AveragePrecision`, `BalancedAccuracy`, `CohenKappaScore`, `DCG`, `Hamming`, `Hinge`, `Jaccard`, `MeanAbsoluteError`, `MeanSquaredError`, `MeanSquaredLogError`, `MedianAbsoluteError`, `R2Score`, `MeanPoissonDeviance`, `MeanGammaDeviance`, `MeanTweedieDeviance`, `ExplainedVariance` ([#2562](https://github.com/PyTorchLightning/pytorch-lightning/pull/2562))
- Added support for `limit_{mode}_batches (int)` to work with infinite dataloader (IterableDataset) ([#2840](https://github.com/PyTorchLightning/pytorch-lightning/pull/2840))
- Added support returning python scalars in DP ([#1935](https://github.com/PyTorchLightning/pytorch-lightning/pull/1935))
- Added support to Tensorboard logger for OmegaConf `hparams` ([#2846](https://github.com/PyTorchLightning/pytorch-lightning/pull/2846))
- Added tracking of basic states in `Trainer` ([#2541](https://github.com/PyTorchLightning/pytorch-lightning/pull/2541))
- Tracks all outputs including TBPTT and multiple optimizers ([#2890](https://github.com/PyTorchLightning/pytorch-lightning/pull/2890))
- Added GPU Usage Logger ([#2932](https://github.com/PyTorchLightning/pytorch-lightning/pull/2932))
- Added `strict=False` for `load_from_checkpoint` ([#2819](https://github.com/PyTorchLightning/pytorch-lightning/pull/2819))
- Added saving test predictions on multiple GPUs ([#2926](https://github.com/PyTorchLightning/pytorch-lightning/pull/2926))
- Auto log the computational graph for loggers that support this ([#3003](https://github.com/PyTorchLightning/pytorch-lightning/pull/3003))
- Added warning when changing monitor and using results obj ([#3014](https://github.com/PyTorchLightning/pytorch-lightning/pull/3014))
- Added a hook `transfer_batch_to_device` to the `LightningDataModule` ([#3038](https://github.com/PyTorchLightning/pytorch-lightning/pull/3038))

### Changed

- Truncated long version numbers in progress bar ([#2594](https://github.com/PyTorchLightning/pytorch-lightning/pull/2594))
- Enabling val/test loop disabling ([#2692](https://github.com/PyTorchLightning/pytorch-lightning/pull/2692))
- Refactored into `accelerator` module:
    * GPU training ([#2704](https://github.com/PyTorchLightning/pytorch-lightning/pull/2704))
    * TPU training ([#2708](https://github.com/PyTorchLightning/pytorch-lightning/pull/2708))
    * DDP(2) backend ([#2796](https://github.com/PyTorchLightning/pytorch-lightning/pull/2796))
    * Retrieve last logged val from result by key ([#3049](https://github.com/PyTorchLightning/pytorch-lightning/pull/3049))
- Using `.comet.config` file for `CometLogger` ([#1913](https://github.com/PyTorchLightning/pytorch-lightning/pull/1913))
- Updated hooks arguments - breaking for `setup` and `teardown` ([#2850](https://github.com/PyTorchLightning/pytorch-lightning/pull/2850))
- Using `gfile` to support remote directories ([#2164](https://github.com/PyTorchLightning/pytorch-lightning/pull/2164))
- Moved optimizer creation after device placement for DDP backends ([#2904](https://github.com/PyTorchLightning/pytorch-lighting/pull/2904))
- Support `**DictConfig` for `hparam` serialization ([#2519](https://github.com/PyTorchLightning/pytorch-lightning/pull/2519))
- Removed callback metrics from test results obj ([#2994](https://github.com/PyTorchLightning/pytorch-lightning/pull/2994))
- Re-enabled naming metrics in ckpt name ([#3060](https://github.com/PyTorchLightning/pytorch-lightning/pull/3060))
- Changed progress bar epoch counting to start from 0 ([#3061](https://github.com/PyTorchLightning/pytorch-lightning/pull/3061))

### Deprecated

- Deprecated Trainer attribute `ckpt_path`, which will now be set by `weights_save_path` ([#2681](https://github.com/PyTorchLightning/pytorch-lightning/pull/2681))

### Removed

- Removed deprecated: ([#2760](https://github.com/PyTorchLightning/pytorch-lightning/pull/2760))
    * core decorator `data_loader`
    * Module hook `on_sanity_check_start` and loading `load_from_metrics`
    * package `pytorch_lightning.logging`
    * Trainer arguments: `show_progress_bar`, `num_tpu_cores`, `use_amp`, `print_nan_grads`
    * LR Finder argument `num_accumulation_steps`

### Fixed

- Fixed `accumulate_grad_batches` for last batch ([#2853](https://github.com/PyTorchLightning/pytorch-lightning/pull/2853))
- Fixed setup call while testing ([#2624](https://github.com/PyTorchLightning/pytorch-lightning/pull/2624))
- Fixed local rank zero casting ([#2640](https://github.com/PyTorchLightning/pytorch-lightning/pull/2640))
- Fixed single scalar return from training ([#2587](https://github.com/PyTorchLightning/pytorch-lightning/pull/2587))
- Fixed Horovod backend to scale LR schedlers with the optimizer ([#2626](https://github.com/PyTorchLightning/pytorch-lightning/pull/2626))
- Fixed `dtype` and `device` properties not getting updated in submodules ([#2657](https://github.com/PyTorchLightning/pytorch-lightning/pull/2657))
- Fixed `fast_dev_run` to run for all dataloaders ([#2581](https://github.com/PyTorchLightning/pytorch-lightning/pull/2581))
- Fixed `save_dir` in loggers getting ignored by default value of `weights_save_path` when user did not specify `weights_save_path` ([#2681](https://github.com/PyTorchLightning/pytorch-lightning/pull/2681))
- Fixed `weights_save_path` getting ignored when `logger=False` is passed to Trainer ([#2681](https://github.com/PyTorchLightning/pytorch-lightning/pull/2681))
- Fixed TPU multi-core and Float16 ([#2632](https://github.com/PyTorchLightning/pytorch-lightning/pull/2632))
- Fixed test metrics not being logged with `LoggerCollection` ([#2723](https://github.com/PyTorchLightning/pytorch-lightning/pull/2723))
- Fixed data transfer to device when using `torchtext.data.Field` and `include_lengths is True` ([#2689](https://github.com/PyTorchLightning/pytorch-lightning/pull/2689))
- Fixed shuffle argument for distributed sampler ([#2789](https://github.com/PyTorchLightning/pytorch-lightning/pull/2789))
- Fixed logging interval ([#2694](https://github.com/PyTorchLightning/pytorch-lightning/pull/2694))
- Fixed loss value in the progress bar is wrong when `accumulate_grad_batches > 1` ([#2738](https://github.com/PyTorchLightning/pytorch-lightning/pull/2738))
- Fixed correct CWD for ddp sub-processes when using Hydra ([#2719](https://github.com/PyTorchLightning/pytorch-lightning/pull/2719))
- Fixed selecting GPUs using `CUDA_VISIBLE_DEVICES` ([#2739](https://github.com/PyTorchLightning/pytorch-lightning/pull/2739))
- Fixed false `num_classes` warning in metrics ([#2781](https://github.com/PyTorchLightning/pytorch-lightning/pull/2781))
- Fixed shell injection vulnerability in subprocess call ([#2786](https://github.com/PyTorchLightning/pytorch-lightning/pull/2786))
- Fixed LR finder and `hparams` compatibility ([#2821](https://github.com/PyTorchLightning/pytorch-lightning/pull/2821))
- Fixed `ModelCheckpoint` not saving the latest information when `save_last=True` ([#2881](https://github.com/PyTorchLightning/pytorch-lightning/pull/2881))
- Fixed ImageNet example: learning rate scheduler, number of workers and batch size when using DDP ([#2889](https://github.com/PyTorchLightning/pytorch-lightning/pull/2889))
- Fixed apex gradient clipping ([#2829](https://github.com/PyTorchLightning/pytorch-lightning/pull/2829))
- Fixed save apex scaler states ([#2828](https://github.com/PyTorchLightning/pytorch-lightning/pull/2828))
- Fixed a model loading issue with inheritance and variable positional arguments ([#2911](https://github.com/PyTorchLightning/pytorch-lightning/pull/2911))
- Fixed passing `non_blocking=True` when transferring a batch object that does not support it ([#2910](https://github.com/PyTorchLightning/pytorch-lightning/pull/2910))
- Fixed checkpointing to remote file paths ([#2925](https://github.com/PyTorchLightning/pytorch-lightning/pull/2925))
- Fixed adding val step argument to metrics ([#2986](https://github.com/PyTorchLightning/pytorch-lightning/pull/2986))
- Fixed an issue that caused `Trainer.test()` to stall in ddp mode ([#2997](https://github.com/PyTorchLightning/pytorch-lightning/pull/2997))
- Fixed gathering of results with tensors of varying shape ([#3020](https://github.com/PyTorchLightning/pytorch-lightning/pull/3020))
- Fixed batch size auto-scaling feature to set the new value on the correct model attribute ([#3043](https://github.com/PyTorchLightning/pytorch-lightning/pull/3043))
- Fixed automatic batch scaling not working with half precision ([#3045](https://github.com/PyTorchLightning/pytorch-lightning/pull/3045))
- Fixed setting device to root gpu ([#3042](https://github.com/PyTorchLightning/pytorch-lightning/pull/3042))

## [0.8.5] - 2020-07-09

### Added

- Added a PSNR metric: peak signal-to-noise ratio ([#2483](https://github.com/PyTorchLightning/pytorch-lightning/pull/2483))
- Added functional regression metrics ([#2492](https://github.com/PyTorchLightning/pytorch-lightning/pull/2492))

### Removed

- Removed auto val reduce ([#2462](https://github.com/PyTorchLightning/pytorch-lightning/pull/2462))

### Fixed

- Flattening Wandb Hyperparameters ([#2459](https://github.com/PyTorchLightning/pytorch-lightning/pull/2459))
- Fixed using the same DDP python interpreter and actually running ([#2482](https://github.com/PyTorchLightning/pytorch-lightning/pull/2482))
- Fixed model summary input type conversion for models that have input dtype different from model parameters ([#2510](https://github.com/PyTorchLightning/pytorch-lightning/pull/2510))
- Made `TensorBoardLogger` and `CometLogger` pickleable ([#2518](https://github.com/PyTorchLightning/pytorch-lightning/pull/2518))
- Fixed a problem with `MLflowLogger` creating multiple run folders ([#2502](https://github.com/PyTorchLightning/pytorch-lightning/pull/2502))
- Fixed global_step increment ([#2455](https://github.com/PyTorchLightning/pytorch-lightning/pull/2455))
- Fixed TPU hanging example ([#2488](https://github.com/PyTorchLightning/pytorch-lightning/pull/2488))
- Fixed `argparse` default value bug ([#2526](https://github.com/PyTorchLightning/pytorch-lightning/pull/2526))
- Fixed Dice and IoU to avoid NaN by adding small eps ([#2545](https://github.com/PyTorchLightning/pytorch-lightning/pull/2545))
- Fixed accumulate gradients schedule at epoch 0 (continued) ([#2513](https://github.com/PyTorchLightning/pytorch-lightning/pull/2513))
- Fixed Trainer `.fit()` returning last not best weights in "ddp_spawn" ([#2565](https://github.com/PyTorchLightning/pytorch-lightning/pull/2565))
- Fixed passing (do not pass) TPU weights back on test ([#2566](https://github.com/PyTorchLightning/pytorch-lightning/pull/2566))
- Fixed DDP tests and `.test()` ([#2512](https://github.com/PyTorchLightning/pytorch-lightning/pull/2512),
     [#2570](https://github.com/PyTorchLightning/pytorch-lightning/pull/2570))

## [0.8.4] - 2020-07-01

### Added

- Added reduce ddp results on eval ([#2434](https://github.com/PyTorchLightning/pytorch-lightning/pull/2434))
- Added a warning when an `IterableDataset` has `__len__` defined ([#2437](https://github.com/PyTorchLightning/pytorch-lightning/pull/2437))

### Changed

- Enabled no returns from eval ([#2446](https://github.com/PyTorchLightning/pytorch-lightning/pull/2446))

### Fixed

- Fixes train outputs ([#2428](https://github.com/PyTorchLightning/pytorch-lightning/pull/2428))
- Fixes Conda dependencies ([#2412](https://github.com/PyTorchLightning/pytorch-lightning/pull/2412))
- Fixed Apex scaling with decoupled backward ([#2433](https://github.com/PyTorchLightning/pytorch-lightning/pull/2433))
- Fixed crashing or wrong displaying progressbar because of missing ipywidgets ([#2417](https://github.com/PyTorchLightning/pytorch-lightning/pull/2417))
- Fixed TPU saving dir ([fc26078e](https://github.com/PyTorchLightning/pytorch-lightning/commit/fc26078e395f8a001f4c6dd7b3fe7ca202f914a3), [04e68f02](https://github.com/PyTorchLightning/pytorch-lightning/commit/04e68f022fc03dd5f1555ee86dea997d42a448ad))
- Fixed logging on rank 0 only ([#2425](https://github.com/PyTorchLightning/pytorch-lightning/pull/2425))


## [0.8.3] - 2020-06-29

### Fixed

- Fixed AMP wrong call ([593837e](https://github.com/PyTorchLightning/pytorch-lightning/commit/593837e1da24ff6c942b24ed803fc1496a304609))
- Fixed batch typo ([92d1e75](https://github.com/PyTorchLightning/pytorch-lightning/commit/92d1e75b2638a493d9d21ed5fe00a22093888285))

## [0.8.2] - 2020-06-28

### Added

- Added TorchText support for moving data to GPU ([#2379](https://github.com/PyTorchLightning/pytorch-lightning/pull/2379))

### Changed

- Changed epoch indexing from 0 instead of 1 ([#2289](https://github.com/PyTorchLightning/pytorch-lightning/pull/2289))
- Refactor Model `backward` ([#2276](https://github.com/PyTorchLightning/pytorch-lightning/pull/2276))
- Refactored `training_batch` + tests to verify correctness ([#2327](https://github.com/PyTorchLightning/pytorch-lightning/pull/2327),
     [#2328](https://github.com/PyTorchLightning/pytorch-lightning/pull/2328))
- Refactored training loop ([#2336](https://github.com/PyTorchLightning/pytorch-lightning/pull/2336))
- Made optimization steps for hooks ([#2363](https://github.com/PyTorchLightning/pytorch-lightning/pull/2363))
- Changed default apex level to 'O2' ([#2362](https://github.com/PyTorchLightning/pytorch-lightning/pull/2362))

### Removed

- Moved `TrainsLogger` to Bolts ([#2384](https://github.com/PyTorchLightning/pytorch-lightning/pull/2384))

### Fixed

- Fixed parsing TPU arguments and TPU tests ([#2094](https://github.com/PyTorchLightning/pytorch-lightning/pull/2094))
- Fixed number batches in case of multiple dataloaders and `limit_{*}_batches` ([#1920](https://github.com/PyTorchLightning/pytorch-lightning/pull/1920),
     [#2226](https://github.com/PyTorchLightning/pytorch-lightning/pull/2226))
- Fixed an issue with forward hooks not being removed after model summary ([#2298](https://github.com/PyTorchLightning/pytorch-lightning/pull/2298))
- Fix for `load_from_checkpoint()` not working with absolute path on Windows ([#2294](https://github.com/PyTorchLightning/pytorch-lightning/pull/2294))
- Fixed an issue how _has_len handles `NotImplementedError` e.g. raised by `torchtext.data.Iterator` ([#2293](https://github.com/PyTorchLightning/pytorch-lightning/pull/2293)), ([#2307](https://github.com/PyTorchLightning/pytorch-lightning/pull/2307))
- Fixed `average_precision` metric ([#2319](https://github.com/PyTorchLightning/pytorch-lightning/pull/2319))
- Fixed ROC metric for CUDA tensors ([#2304](https://github.com/PyTorchLightning/pytorch-lightning/pull/2304))
- Fixed lost compatibility with custom datatypes implementing `.to` ([#2335](https://github.com/PyTorchLightning/pytorch-lightning/pull/2335))
- Fixed loading model with kwargs ([#2387](https://github.com/PyTorchLightning/pytorch-lightning/pull/2387))
- Fixed sum(0) for `trainer.num_val_batches` ([#2268](https://github.com/PyTorchLightning/pytorch-lightning/pull/2268))
- Fixed checking if the parameters are a `DictConfig` Object ([#2216](https://github.com/PyTorchLightning/pytorch-lightning/pull/2216))
- Fixed SLURM weights saving ([#2341](https://github.com/PyTorchLightning/pytorch-lightning/pull/2341))
- Fixed swaps LR scheduler order ([#2356](https://github.com/PyTorchLightning/pytorch-lightning/pull/2356))
- Fixed adding tensorboard `hparams` logging test ([#2342](https://github.com/PyTorchLightning/pytorch-lightning/pull/2342))
- Fixed use model ref for tear down ([#2360](https://github.com/PyTorchLightning/pytorch-lightning/pull/2360))
- Fixed logger crash on DDP ([#2388](https://github.com/PyTorchLightning/pytorch-lightning/pull/2388))
- Fixed several issues with early stopping and checkpoint callbacks ([#1504](https://github.com/PyTorchLightning/pytorch-lightning/pull/1504),
     [#2391](https://github.com/PyTorchLightning/pytorch-lightning/pull/2391))
- Fixed loading past checkpoints from v0.7.x ([#2405](https://github.com/PyTorchLightning/pytorch-lightning/pull/2405))
- Fixed loading model without arguments ([#2403](https://github.com/PyTorchLightning/pytorch-lightning/pull/2403))
- Fixed Windows compatibility issue ([#2358](https://github.com/PyTorchLightning/pytorch-lightning/pull/2358))

## [0.8.1] - 2020-06-19

### Fixed

- Fixed the `load_from_checkpoint` path detected as URL bug ([#2244](https://github.com/PyTorchLightning/pytorch-lightning/pull/2244))
- Fixed hooks - added barrier ([#2245](https://github.com/PyTorchLightning/pytorch-lightning/pull/2245),
     [#2257](https://github.com/PyTorchLightning/pytorch-lightning/pull/2257),
     [#2260](https://github.com/PyTorchLightning/pytorch-lightning/pull/220))
- Fixed `hparams` - remove frame inspection on `self.hparams` ([#2253](https://github.com/PyTorchLightning/pytorch-lightning/pull/2253))
- Fixed setup and on fit calls ([#2252](https://github.com/PyTorchLightning/pytorch-lightning/pull/2252))
- Fixed GPU template ([#2255](https://github.com/PyTorchLightning/pytorch-lightning/pull/2255))

## [0.8.0] - 2020-06-18

### Added

- Added `overfit_batches`, `limit_{val|test}_batches` flags (overfit now uses training set for all three) ([#2213](https://github.com/PyTorchLightning/pytorch-lightning/pull/2213))
- Added metrics
  * Base classes ([#1326](https://github.com/PyTorchLightning/pytorch-lightning/pull/1326),
       [#1877](https://github.com/PyTorchLightning/pytorch-lightning/pull/1877))
  * Sklearn metrics classes ([#1327](https://github.com/PyTorchLightning/pytorch-lightning/pull/1327))
  * Native torch metrics ([#1488](https://github.com/PyTorchLightning/pytorch-lightning/pull/1488),
       [#2062](https://github.com/PyTorchLightning/pytorch-lightning/pull/2062))
  * docs for all Metrics ([#2184](https://github.com/PyTorchLightning/pytorch-lightning/pull/2184),
       [#2209](https://github.com/PyTorchLightning/pytorch-lightning/pull/2209))
  * Regression metrics ([#2221](https://github.com/PyTorchLightning/pytorch-lightning/pull/2221))
- Allow dataloaders without sampler field present ([#1907](https://github.com/PyTorchLightning/pytorch-lightning/pull/1907))
- Added option `save_last` to save the model at the end of every epoch in `ModelCheckpoint` ([#1908](https://github.com/PyTorchLightning/pytorch-lightning/pull/1908))
- Early stopping checks `on_validation_end` ([#1458](https://github.com/PyTorchLightning/pytorch-lightning/pull/1458))
- Speed up single-core TPU training by loading data using `ParallelLoader` ([#2033](https://github.com/PyTorchLightning/pytorch-lightning/pull/2033))
- Added a model hook `transfer_batch_to_device` that enables moving custom data structures to the target device ([#1756](https://github.com/PyTorchLightning/pytorch-lightning/pull/1756))
- Added [black](https://black.readthedocs.io/en/stable/) formatter for the code with code-checker on pull ([#1610](https://github.com/PyTorchLightning/pytorch-lightning/pull/1610))
- Added back the slow spawn ddp implementation as `ddp_spawn` ([#2115](https://github.com/PyTorchLightning/pytorch-lightning/pull/2115))
- Added loading checkpoints from URLs ([#1667](https://github.com/PyTorchLightning/pytorch-lightning/pull/1667))
- Added a callback method `on_keyboard_interrupt` for handling KeyboardInterrupt events during training ([#2134](https://github.com/PyTorchLightning/pytorch-lightning/pull/2134))
- Added a decorator `auto_move_data` that moves data to the correct device when using the LightningModule for inference ([#1905](https://github.com/PyTorchLightning/pytorch-lightning/pull/1905))
- Added `ckpt_path` option to `LightningModule.test(...)` to load particular checkpoint ([#2190](https://github.com/PyTorchLightning/pytorch-lightning/pull/2190))
- Added `setup` and `teardown` hooks for model ([#2229](https://github.com/PyTorchLightning/pytorch-lightning/pull/2229))

### Changed

- Allow user to select individual TPU core to train on ([#1729](https://github.com/PyTorchLightning/pytorch-lightning/pull/1729))
- Removed non-finite values from loss in `LRFinder` ([#1862](https://github.com/PyTorchLightning/pytorch-lightning/pull/1862))
- Allow passing model hyperparameters as complete kwarg list ([#1896](https://github.com/PyTorchLightning/pytorch-lightning/pull/1896))
- Renamed `ModelCheckpoint`'s attributes `best` to `best_model_score` and `kth_best_model` to `kth_best_model_path` ([#1799](https://github.com/PyTorchLightning/pytorch-lightning/pull/1799))
- Re-Enable Logger's `ImportError`s ([#1938](https://github.com/PyTorchLightning/pytorch-lightning/pull/1938))
- Changed the default value of the Trainer argument `weights_summary` from `full` to `top` ([#2029](https://github.com/PyTorchLightning/pytorch-lightning/pull/2029))
- Raise an error when lightning replaces an existing sampler ([#2020](https://github.com/PyTorchLightning/pytorch-lightning/pull/2020))
- Enabled `prepare_data` from correct processes - clarify local vs global rank ([#2166](https://github.com/PyTorchLightning/pytorch-lightning/pull/2166))
- Remove explicit flush from tensorboard logger ([#2126](https://github.com/PyTorchLightning/pytorch-lightning/pull/2126))
- Changed epoch indexing from 1 instead of 0 ([#2206](https://github.com/PyTorchLightning/pytorch-lightning/pull/2206))

### Deprecated

- Deprecated flags: ([#2213](https://github.com/PyTorchLightning/pytorch-lightning/pull/2213))
  * `overfit_pct` in favour of `overfit_batches`
  * `val_percent_check` in favour of `limit_val_batches`
  * `test_percent_check` in favour of `limit_test_batches`
- Deprecated `ModelCheckpoint`'s attributes `best` and `kth_best_model` ([#1799](https://github.com/PyTorchLightning/pytorch-lightning/pull/1799))
- Dropped official support/testing for older PyTorch versions <1.3 ([#1917](https://github.com/PyTorchLightning/pytorch-lightning/pull/1917))
- Deprecated Trainer `proc_rank` in favour of `global_rank` ([#2166](https://github.com/PyTorchLightning/pytorch-lightning/pull/2166),
     [#2269](https://github.com/PyTorchLightning/pytorch-lightning/pull/2269))

### Removed

- Removed unintended Trainer argument `progress_bar_callback`, the callback should be passed in by `Trainer(callbacks=[...])` instead ([#1855](https://github.com/PyTorchLightning/pytorch-lightning/pull/1855))
- Removed obsolete `self._device` in Trainer ([#1849](https://github.com/PyTorchLightning/pytorch-lightning/pull/1849))
- Removed deprecated API ([#2073](https://github.com/PyTorchLightning/pytorch-lightning/pull/2073))
   * Packages: `pytorch_lightning.pt_overrides`, `pytorch_lightning.root_module`
   * Modules: `pytorch_lightning.logging.comet_logger`, `pytorch_lightning.logging.mlflow_logger`, `pytorch_lightning.logging.test_tube_logger`, `pytorch_lightning.overrides.override_data_parallel`, `pytorch_lightning.core.model_saving`, `pytorch_lightning.core.root_module`
   * Trainer arguments: `add_row_log_interval`, `default_save_path`, `gradient_clip`, `nb_gpu_nodes`, `max_nb_epochs`, `min_nb_epochs`, `nb_sanity_val_steps`
   * Trainer attributes: `nb_gpu_nodes`, `num_gpu_nodes`, `gradient_clip`, `max_nb_epochs`, `min_nb_epochs`, `nb_sanity_val_steps`, `default_save_path`, `tng_tqdm_dic`

### Fixed

- Run graceful training teardown on interpreter exit ([#1631](https://github.com/PyTorchLightning/pytorch-lightning/pull/1631))
- Fixed user warning when apex was used together with learning rate schedulers ([#1873](https://github.com/PyTorchLightning/pytorch-lightning/pull/1873))
- Fixed multiple calls of `EarlyStopping` callback ([#1863](https://github.com/PyTorchLightning/pytorch-lightning/pull/1863))
- Fixed an issue with `Trainer.from_argparse_args` when passing in unknown Trainer args ([#1932](https://github.com/PyTorchLightning/pytorch-lightning/pull/1932))
- Fixed bug related to logger not being reset correctly for model after tuner algorithms ([#1933](https://github.com/PyTorchLightning/pytorch-lightning/pull/1933))
- Fixed root node resolution for SLURM cluster with dash in host name ([#1954](https://github.com/PyTorchLightning/pytorch-lightning/pull/1954))
- Fixed `LearningRateLogger` in multi-scheduler setting ([#1944](https://github.com/PyTorchLightning/pytorch-lightning/pull/1944))
- Fixed test configuration check and testing ([#1804](https://github.com/PyTorchLightning/pytorch-lightning/pull/1804))
- Fixed an issue with Trainer constructor silently ignoring unknown/misspelled arguments ([#1820](https://github.com/PyTorchLightning/pytorch-lightning/pull/1820))
- Fixed `save_weights_only` in ModelCheckpoint ([#1780](https://github.com/PyTorchLightning/pytorch-lightning/pull/1780))
- Allow use of same `WandbLogger` instance for multiple training loops ([#2055](https://github.com/PyTorchLightning/pytorch-lightning/pull/2055))
- Fixed an issue with `_auto_collect_arguments` collecting local variables that are not constructor arguments and not working for signatures that have the instance not named `self` ([#2048](https://github.com/PyTorchLightning/pytorch-lightning/pull/2048))
- Fixed mistake in parameters' grad norm tracking ([#2012](https://github.com/PyTorchLightning/pytorch-lightning/pull/2012))
- Fixed CPU and hanging GPU crash ([#2118](https://github.com/PyTorchLightning/pytorch-lightning/pull/2118))
- Fixed an issue with the model summary and `example_input_array` depending on a specific ordering of the submodules in a LightningModule ([#1773](https://github.com/PyTorchLightning/pytorch-lightning/pull/1773))
- Fixed Tpu logging ([#2230](https://github.com/PyTorchLightning/pytorch-lightning/pull/2230))
- Fixed Pid port + duplicate `rank_zero` logging ([#2140](https://github.com/PyTorchLightning/pytorch-lightning/pull/2140),
     [#2231](https://github.com/PyTorchLightning/pytorch-lightning/pull/2231))

## [0.7.6] - 2020-05-16

### Added

- Added callback for logging learning rates ([#1498](https://github.com/PyTorchLightning/pytorch-lightning/pull/1498))
- Added transfer learning example (for a binary classification task in computer vision) ([#1564](https://github.com/PyTorchLightning/pytorch-lightning/pull/1564))
- Added type hints in `Trainer.fit()` and `Trainer.test()` to reflect that also a list of dataloaders can be passed in ([#1723](https://github.com/PyTorchLightning/pytorch-lightning/pull/1723)).
- Added auto scaling of batch size ([#1638](https://github.com/PyTorchLightning/pytorch-lightning/pull/1638))
- The progress bar metrics now also get updated in `training_epoch_end` ([#1724](https://github.com/PyTorchLightning/pytorch-lightning/pull/1724))
- Enable `NeptuneLogger` to work with `distributed_backend=ddp` ([#1753](https://github.com/PyTorchLightning/pytorch-lightning/pull/1753))
- Added option to provide seed to random generators to ensure reproducibility ([#1572](https://github.com/PyTorchLightning/pytorch-lightning/pull/1572))
- Added override for hparams in `load_from_ckpt` ([#1797](https://github.com/PyTorchLightning/pytorch-lightning/pull/1797))
- Added support multi-node distributed execution under `torchelastic` ([#1811](https://github.com/PyTorchLightning/pytorch-lightning/pull/1811),
     [#1818](https://github.com/PyTorchLightning/pytorch-lightning/pull/1818))
- Added using `store_true` for bool args ([#1822](https://github.com/PyTorchLightning/pytorch-lightning/pull/1822),
     [#1842](https://github.com/PyTorchLightning/pytorch-lightning/pull/1842))
- Added dummy logger for internally disabling logging for some features ([#1836](https://github.com/PyTorchLightning/pytorch-lightning/pull/1836))

### Changed

- Enable `non-blocking` for device transfers to GPU ([#1843](https://github.com/PyTorchLightning/pytorch-lightning/pull/1843))
- Replace mata_tags.csv with hparams.yaml ([#1271](https://github.com/PyTorchLightning/pytorch-lightning/pull/1271))
- Reduction when `batch_size < num_gpus` ([#1609](https://github.com/PyTorchLightning/pytorch-lightning/pull/1609))
- Updated LightningTemplateModel to look more like Colab example ([#1577](https://github.com/PyTorchLightning/pytorch-lightning/pull/1577))
- Don't convert `namedtuple` to `tuple` when transferring the batch to target device ([#1589](https://github.com/PyTorchLightning/pytorch-lightning/pull/1589))
- Allow passing hparams as keyword argument to LightningModule when loading from checkpoint ([#1639](https://github.com/PyTorchLightning/pytorch-lightning/pull/1639))
- Args should come after the last positional argument ([#1807](https://github.com/PyTorchLightning/pytorch-lightning/pull/1807))
- Made ddp the default if no backend specified with multiple GPUs ([#1789](https://github.com/PyTorchLightning/pytorch-lightning/pull/1789))

### Deprecated

- Deprecated `tags_csv` in favor of `hparams_file` ([#1271](https://github.com/PyTorchLightning/pytorch-lightning/pull/1271))

### Fixed

- Fixed broken link in PR template ([#1675](https://github.com/PyTorchLightning/pytorch-lightning/pull/1675))
- Fixed ModelCheckpoint not None checking filepath ([#1654](https://github.com/PyTorchLightning/pytorch-lightning/pull/1654))
- Trainer now calls `on_load_checkpoint()` when resuming from a checkpoint ([#1666](https://github.com/PyTorchLightning/pytorch-lightning/pull/1666))
- Fixed sampler logic for ddp with iterable dataset ([#1734](https://github.com/PyTorchLightning/pytorch-lightning/pull/1734))
- Fixed `_reset_eval_dataloader()` for IterableDataset ([#1560](https://github.com/PyTorchLightning/pytorch-lightning/pull/1560))
- Fixed Horovod distributed backend to set the `root_gpu` property ([#1669](https://github.com/PyTorchLightning/pytorch-lightning/pull/1669))
- Fixed wandb logger `global_step` affects other loggers ([#1492](https://github.com/PyTorchLightning/pytorch-lightning/pull/1492))
- Fixed disabling progress bar on non-zero ranks using Horovod backend ([#1709](https://github.com/PyTorchLightning/pytorch-lightning/pull/1709))
- Fixed bugs that prevent lr finder to be used together with early stopping and validation dataloaders ([#1676](https://github.com/PyTorchLightning/pytorch-lightning/pull/1676))
- Fixed a bug in Trainer that prepended the checkpoint path with `version_` when it shouldn't ([#1748](https://github.com/PyTorchLightning/pytorch-lightning/pull/1748))
- Fixed lr key name in case of param groups in LearningRateLogger ([#1719](https://github.com/PyTorchLightning/pytorch-lightning/pull/1719))
- Fixed accumulation parameter and suggestion method for learning rate finder ([#1801](https://github.com/PyTorchLightning/pytorch-lightning/pull/1801))
- Fixed num processes wasn't being set properly and auto sampler was ddp failing ([#1819](https://github.com/PyTorchLightning/pytorch-lightning/pull/1819))
- Fixed bugs in semantic segmentation example ([#1824](https://github.com/PyTorchLightning/pytorch-lightning/pull/1824))
- Fixed saving native AMP scaler state ([#1777](https://github.com/PyTorchLightning/pytorch-lightning/pull/1777))
- Fixed native amp + ddp ([#1788](https://github.com/PyTorchLightning/pytorch-lightning/pull/1788))
- Fixed `hparam` logging with metrics ([#1647](https://github.com/PyTorchLightning/pytorch-lightning/pull/1647))

## [0.7.5] - 2020-04-27

### Changed

- Allow logging of metrics together with `hparams` ([#1630](https://github.com/PyTorchLightning/pytorch-lightning/pull/1630))

### Removed

- Removed Warning from trainer loop ([#1634](https://github.com/PyTorchLightning/pytorch-lightning/pull/1634))

### Fixed

- Fixed ModelCheckpoint not being fixable ([#1632](https://github.com/PyTorchLightning/pytorch-lightning/pull/1632))
- Fixed CPU DDP breaking change and DDP change ([#1635](https://github.com/PyTorchLightning/pytorch-lightning/pull/1635))
- Tested pickling ([#1636](https://github.com/PyTorchLightning/pytorch-lightning/pull/1636))


## [0.7.4] - 2020-04-26

### Added

- Added flag `replace_sampler_ddp` to manually disable sampler replacement in DDP  ([#1513](https://github.com/PyTorchLightning/pytorch-lightning/pull/1513))
- Added `auto_select_gpus` flag to trainer that enables automatic selection of available GPUs on exclusive mode systems.
- Added learning rate finder ([#1347](https://github.com/PyTorchLightning/pytorch-lightning/pull/1347))
- Added support for DDP mode in clusters without SLURM ([#1387](https://github.com/PyTorchLightning/pytorch-lightning/pull/1387))
- Added `test_dataloaders` parameter to `Trainer.test()` ([#1434](https://github.com/PyTorchLightning/pytorch-lightning/pull/1434))
- Added `terminate_on_nan` flag to trainer that performs a NaN check with each training iteration when set to `True` ([#1475](https://github.com/PyTorchLightning/pytorch-lightning/pull/1475))
- Added speed parity tests (max 1 sec difference per epoch)([#1482](https://github.com/PyTorchLightning/pytorch-lightning/pull/1482))
- Added `ddp_cpu` backend for testing ddp without GPUs ([#1158](https://github.com/PyTorchLightning/pytorch-lightning/pull/1158))
- Added [Horovod](http://horovod.ai) support as a distributed backend `Trainer(distributed_backend='horovod')` ([#1529](https://github.com/PyTorchLightning/pytorch-lightning/pull/1529))
- Added support for 8 core distributed training on Kaggle TPU's ([#1568](https://github.com/PyTorchLightning/pytorch-lightning/pull/1568))
- Added support for native AMP ([#1561](https://github.com/PyTorchLightning/pytorch-lightning/pull/1561),
    [#1580](https://github.com/PyTorchLightning/pytorch-lightning/pull/1580))

### Changed

- Changed the default behaviour to no longer include a NaN check with each training iteration ([#1475](https://github.com/PyTorchLightning/pytorch-lightning/pull/1475))
- Decoupled the progress bar from trainer` it is a callback now and can be customized or even be replaced entirely ([#1450](https://github.com/PyTorchLightning/pytorch-lightning/pull/1450)).
- Changed lr schedule step interval behavior to update every backwards pass instead of every forwards pass ([#1477](https://github.com/PyTorchLightning/pytorch-lightning/pull/1477))
- Defines shared proc. rank, remove rank from instances (e.g. loggers) ([#1408](https://github.com/PyTorchLightning/pytorch-lightning/pull/1408))
- Updated semantic segmentation example with custom U-Net and logging ([#1371](https://github.com/PyTorchLightning/pytorch-lightning/pull/1371))
- Disabled val and test shuffling ([#1600](https://github.com/PyTorchLightning/pytorch-lightning/pull/1600))

### Deprecated

- Deprecated `training_tqdm_dict` in favor of `progress_bar_dict` ([#1450](https://github.com/PyTorchLightning/pytorch-lightning/pull/1450)).

### Removed

- Removed `test_dataloaders` parameter from `Trainer.fit()` ([#1434](https://github.com/PyTorchLightning/pytorch-lightning/pull/1434))

### Fixed

- Added the possibility to pass nested metrics dictionaries to loggers ([#1582](https://github.com/PyTorchLightning/pytorch-lightning/pull/1582))
- Fixed memory leak from opt return ([#1528](https://github.com/PyTorchLightning/pytorch-lightning/pull/1528))
- Fixed saving checkpoint before deleting old ones ([#1453](https://github.com/PyTorchLightning/pytorch-lightning/pull/1453))
- Fixed loggers - flushing last logged metrics even before continue, e.g. `trainer.test()` results ([#1459](https://github.com/PyTorchLightning/pytorch-lightning/pull/1459))
- Fixed optimizer configuration when `configure_optimizers` returns dict without `lr_scheduler` ([#1443](https://github.com/PyTorchLightning/pytorch-lightning/pull/1443))
- Fixed `LightningModule` - mixing hparams and arguments in `LightningModule.__init__()` crashes load_from_checkpoint() ([#1505](https://github.com/PyTorchLightning/pytorch-lightning/pull/1505))
- Added a missing call to the `on_before_zero_grad` model hook ([#1493](https://github.com/PyTorchLightning/pytorch-lightning/pull/1493)).
- Allow use of sweeps with `WandbLogger` ([#1512](https://github.com/PyTorchLightning/pytorch-lightning/pull/1512))
- Fixed a bug that caused the `callbacks` Trainer argument to reference a global variable ([#1534](https://github.com/PyTorchLightning/pytorch-lightning/pull/1534)).
- Fixed a bug that set all boolean CLI arguments from `Trainer.add_argparse_args` always to True ([#1571](https://github.com/PyTorchLightning/pytorch-lightning/pull/1571))
- Fixed do not copy the batch when training on a single GPU ([#1576](https://github.com/PyTorchLightning/pytorch-lightning/pull/1576),
    [#1579](https://github.com/PyTorchLightning/pytorch-lightning/pull/1579))
- Fixed soft checkpoint removing on DDP ([#1408](https://github.com/PyTorchLightning/pytorch-lightning/pull/1408))
- Fixed automatic parser bug ([#1585](https://github.com/PyTorchLightning/pytorch-lightning/pull/1585))
- Fixed bool conversion from string ([#1606](https://github.com/PyTorchLightning/pytorch-lightning/pull/1606))

## [0.7.3] - 2020-04-09

### Added

- Added `rank_zero_warn` for warning only in rank 0 ([#1428](https://github.com/PyTorchLightning/pytorch-lightning/pull/1428))

### Fixed

- Fixed default `DistributedSampler` for DDP training ([#1425](https://github.com/PyTorchLightning/pytorch-lightning/pull/1425))
- Fixed workers warning not on windows ([#1430](https://github.com/PyTorchLightning/pytorch-lightning/pull/1430))
- Fixed returning tuple from `run_training_batch` ([#1431](https://github.com/PyTorchLightning/pytorch-lightning/pull/1431))
- Fixed gradient clipping ([#1438](https://github.com/PyTorchLightning/pytorch-lightning/pull/1438))
- Fixed pretty print ([#1441](https://github.com/PyTorchLightning/pytorch-lightning/pull/1441))


## [0.7.2] - 2020-04-07

### Added

- Added same step loggers' metrics aggregation ([#1278](https://github.com/PyTorchLightning/pytorch-lightning/pull/1278))
- Added parity test between a vanilla MNIST model and lightning model ([#1284](https://github.com/PyTorchLightning/pytorch-lightning/pull/1284))
- Added parity test between a vanilla RNN model and lightning model ([#1351](https://github.com/PyTorchLightning/pytorch-lightning/pull/1351))
- Added Reinforcement Learning - Deep Q-network (DQN) lightning example ([#1232](https://github.com/PyTorchLightning/pytorch-lightning/pull/1232))
- Added support for hierarchical `dict` ([#1152](https://github.com/PyTorchLightning/pytorch-lightning/pull/1152))
- Added `TrainsLogger` class ([#1122](https://github.com/PyTorchLightning/pytorch-lightning/pull/1122))
- Added type hints to `pytorch_lightning.core` ([#946](https://github.com/PyTorchLightning/pytorch-lightning/pull/946))
- Added support for `IterableDataset` in validation and testing ([#1104](https://github.com/PyTorchLightning/pytorch-lightning/pull/1104))
- Added support for non-primitive types in `hparams` for `TensorboardLogger` ([#1130](https://github.com/PyTorchLightning/pytorch-lightning/pull/1130))
- Added a check that stops the training when loss or weights contain `NaN` or `inf` values. ([#1097](https://github.com/PyTorchLightning/pytorch-lightning/pull/1097))
- Added support for `IterableDataset` when `val_check_interval=1.0` (default), this will trigger validation at the end of each epoch. ([#1283](https://github.com/PyTorchLightning/pytorch-lightning/pull/1283))
- Added `summary` method to Profilers. ([#1259](https://github.com/PyTorchLightning/pytorch-lightning/pull/1259))
- Added informative errors if user defined dataloader has zero length ([#1280](https://github.com/PyTorchLightning/pytorch-lightning/pull/1280))
- Added testing for python 3.8 ([#915](https://github.com/PyTorchLightning/pytorch-lightning/pull/915))
- Added model configuration checking ([#1199](https://github.com/PyTorchLightning/pytorch-lightning/pull/1199))
- Added support for optimizer frequencies through `LightningModule.configure_optimizers()` ([#1269](https://github.com/PyTorchLightning/pytorch-lightning/pull/1269))
- Added option to run without an optimizer by returning `None` from `configure_optimizers`. ([#1279](https://github.com/PyTorchLightning/pytorch-lightning/pull/1279))
- Added a warning when the number of data loader workers is small. ([#1378](https://github.com/PyTorchLightning/pytorch-lightning/pull/1378))

### Changed

- Changed (renamed and refatored) `TensorRunningMean` -> `TensorRunningAccum`: running accumulations were generalized. ([#1278](https://github.com/PyTorchLightning/pytorch-lightning/pull/1278))
- Changed `progress_bar_refresh_rate` trainer flag to disable progress bar when set to 0. ([#1108](https://github.com/PyTorchLightning/pytorch-lightning/pull/1108))
- Enhanced `load_from_checkpoint` to also forward params to the model ([#1307](https://github.com/PyTorchLightning/pytorch-lightning/pull/1307))
- Updated references to `self.forward()` to instead use the `__call__` interface. ([#1211](https://github.com/PyTorchLightning/pytorch-lightning/pull/1211))
- Changed default behaviour of `configure_optimizers` to use no optimizer rather than Adam. ([#1279](https://github.com/PyTorchLightning/pytorch-lightning/pull/1279))
- Allow to upload models on W&B ([#1339](https://github.com/PyTorchLightning/pytorch-lightning/pull/1339))
- On DP and DDP2 unsqueeze is automated now ([#1319](https://github.com/PyTorchLightning/pytorch-lightning/pull/1319))
- Did not always create a DataLoader during reinstantiation, but the same type as before (if subclass of DataLoader) ([#1346](https://github.com/PyTorchLightning/pytorch-lightning/pull/1346))
- Did not interfere with a default sampler ([#1318](https://github.com/PyTorchLightning/pytorch-lightning/pull/1318))
- Remove default Adam optimizer ([#1317](https://github.com/PyTorchLightning/pytorch-lightning/pull/1317))
- Give warnings for unimplemented required lightning methods ([#1317](https://github.com/PyTorchLightning/pytorch-lightning/pull/1317))
- Made `evaluate` method private >> `Trainer._evaluate(...)`. ([#1260](https://github.com/PyTorchLightning/pytorch-lightning/pull/1260))
- Simplify the PL examples structure (shallower and more readable) ([#1247](https://github.com/PyTorchLightning/pytorch-lightning/pull/1247))
- Changed min max gpu memory to be on their own plots ([#1358](https://github.com/PyTorchLightning/pytorch-lightning/pull/1358))
- Remove `.item` which causes sync issues ([#1254](https://github.com/PyTorchLightning/pytorch-lightning/pull/1254))
- Changed smoothing in TQDM to decrease variability of time remaining between training / eval ([#1194](https://github.com/PyTorchLightning/pytorch-lightning/pull/1194))
- Change default logger to dedicated one ([#1064](https://github.com/PyTorchLightning/pytorch-lightning/pull/1064))

### Deprecated

- Deprecated Trainer argument `print_nan_grads` ([#1097](https://github.com/PyTorchLightning/pytorch-lightning/pull/1097))
- Deprecated Trainer argument `show_progress_bar` ([#1108](https://github.com/PyTorchLightning/pytorch-lightning/pull/1108))

### Removed

- Removed test for no test dataloader in .fit ([#1495](https://github.com/PyTorchLightning/pytorch-lightning/pull/1495))
- Removed duplicated module `pytorch_lightning.utilities.arg_parse` for loading CLI arguments ([#1167](https://github.com/PyTorchLightning/pytorch-lightning/pull/1167))
- Removed wandb logger's `finalize` method ([#1193](https://github.com/PyTorchLightning/pytorch-lightning/pull/1193))
- Dropped `torchvision` dependency in tests and added own MNIST dataset class instead ([#986](https://github.com/PyTorchLightning/pytorch-lightning/pull/986))

### Fixed

- Fixed `model_checkpoint` when saving all models ([#1359](https://github.com/PyTorchLightning/pytorch-lightning/pull/1359))
- `Trainer.add_argparse_args` classmethod fixed. Now it adds a type for the arguments ([#1147](https://github.com/PyTorchLightning/pytorch-lightning/pull/1147))
- Fixed bug related to type checking of `ReduceLROnPlateau` lr schedulers([#1126](https://github.com/PyTorchLightning/pytorch-lightning/pull/1126))
- Fixed a bug to ensure lightning checkpoints to be backward compatible ([#1132](https://github.com/PyTorchLightning/pytorch-lightning/pull/1132))
- Fixed a bug that created an extra dataloader with active `reload_dataloaders_every_epoch` ([#1196](https://github.com/PyTorchLightning/pytorch-lightning/pull/1196))
- Fixed all warnings and errors in the docs build process ([#1191](https://github.com/PyTorchLightning/pytorch-lightning/pull/1191))
- Fixed an issue where `val_percent_check=0` would not disable validation ([#1251](https://github.com/PyTorchLightning/pytorch-lightning/pull/1251))
- Fixed average of incomplete `TensorRunningMean` ([#1309](https://github.com/PyTorchLightning/pytorch-lightning/pull/1309))
- Fixed `WandbLogger.watch` with `wandb.init()` ([#1311](https://github.com/PyTorchLightning/pytorch-lightning/pull/1311))
- Fixed an issue with early stopping that would prevent it from monitoring training metrics when validation is disabled / not implemented ([#1235](https://github.com/PyTorchLightning/pytorch-lightning/pull/1235)).
- Fixed a bug that would cause `trainer.test()` to run on the validation set when overloading `validation_epoch_end` and `test_end` ([#1353](https://github.com/PyTorchLightning/pytorch-lightning/pull/1353))
- Fixed `WandbLogger.watch` - use of the watch method without importing `wandb` ([#1311](https://github.com/PyTorchLightning/pytorch-lightning/pull/1311))
- Fixed `WandbLogger` to be used with 'ddp' - allow reinits in sub-processes ([#1149](https://github.com/PyTorchLightning/pytorch-lightning/pull/1149),
     [#1360](https://github.com/PyTorchLightning/pytorch-lightning/pull/1360))
- Made `training_epoch_end` behave like `validation_epoch_end` ([#1357](https://github.com/PyTorchLightning/pytorch-lightning/pull/1357))
- Fixed `fast_dev_run` running validation twice ([#1365](https://github.com/PyTorchLightning/pytorch-lightning/pull/1365))
- Fixed pickle error from quick patch `__code__` ([#1352](https://github.com/PyTorchLightning/pytorch-lightning/pull/1352))
- Fixed memory leak on GPU0 ([#1094](https://github.com/PyTorchLightning/pytorch-lightning/pull/1094),
     [#1349](https://github.com/PyTorchLightning/pytorch-lightning/pull/1349))
- Fixed checkpointing interval ([#1272](https://github.com/PyTorchLightning/pytorch-lightning/pull/1272))
- Fixed validation and training loops run the partial dataset ([#1192](https://github.com/PyTorchLightning/pytorch-lightning/pull/1192))
- Fixed running `on_validation_end` only on main process in DDP ([#1125](https://github.com/PyTorchLightning/pytorch-lightning/pull/1125))
- Fixed `load_spawn_weights` only in proc rank 0 ([#1385](https://github.com/PyTorchLightning/pytorch-lightning/pull/1385))
- Fixes using deprecated `use_amp` attribute ([#1145](https://github.com/PyTorchLightning/pytorch-lightning/pull/1145))
- Fixed Tensorboard logger error: lightning_logs directory not exists in multi-node DDP on nodes with rank != 0 ([#1377](https://github.com/PyTorchLightning/pytorch-lightning/pull/1377))
- Fixed `Unimplemented backend XLA` error on TPU ([#1387](https://github.com/PyTorchLightning/pytorch-lightning/pull/1387))

## [0.7.1] - 2020-03-07

### Fixed

- Fixes `print` issues and `data_loader` ([#1080](https://github.com/PyTorchLightning/pytorch-lightning/pull/1080))

## [0.7.0] - 2020-03-06

### Added

- Added automatic sampler setup. Depending on DDP or TPU, lightning configures the sampler correctly (user needs to do nothing) ([#926](https://github.com/PyTorchLightning/pytorch-lightning/pull/926))
- Added `reload_dataloaders_every_epoch=False` flag for trainer. Some users require reloading data every epoch ([#926](https://github.com/PyTorchLightning/pytorch-lightning/pull/926))
- Added `progress_bar_refresh_rate=50` flag for trainer. Throttle refresh rate on notebooks ([#926](https://github.com/PyTorchLightning/pytorch-lightning/pull/926))
- Updated governance docs
- Added a check to ensure that the metric used for early stopping exists before training commences ([#542](https://github.com/PyTorchLightning/pytorch-lightning/pull/542))
- Added `optimizer_idx` argument to `backward` hook ([#733](https://github.com/PyTorchLightning/pytorch-lightning/pull/733))
- Added `entity` argument to `WandbLogger` to be passed to `wandb.init` ([#783](https://github.com/PyTorchLightning/pytorch-lightning/pull/783))
- Added a tool for profiling training runs ([#782](https://github.com/PyTorchLightning/pytorch-lightning/pull/782))
- Improved flexibility for naming of TensorBoard logs, can now set `version` to a `str` to just save to that directory, and use `name=''` to prevent experiment-name directory ([#804](https://github.com/PyTorchLightning/pytorch-lightning/pull/804))
- Added option to specify `step` key when logging metrics ([#808](https://github.com/PyTorchLightning/pytorch-lightning/pull/808))
- Added `train_dataloader`, `val_dataloader` and `test_dataloader` arguments to `Trainer.fit()`, for alternative data parsing ([#759](https://github.com/PyTorchLightning/pytorch-lightning/pull/759))
- Added Tensor Processing Unit (TPU) support ([#868](https://github.com/PyTorchLightning/pytorch-lightning/pull/868))
- Added semantic segmentation example ([#751](https://github.com/PyTorchLightning/pytorch-lightning/pull/751),[#876](https://github.com/PyTorchLightning/pytorch-lightning/pull/876),
     [#881](https://github.com/PyTorchLightning/pytorch-lightning/pull/881))
- Split callbacks in multiple files ([#849](https://github.com/PyTorchLightning/pytorch-lightning/pull/849))
- Support for user defined callbacks ([#889](https://github.com/PyTorchLightning/pytorch-lightning/pull/889) and [#950](https://github.com/PyTorchLightning/pytorch-lightning/pull/950))
- Added support for multiple loggers to be passed to `Trainer` as an iterable (e.g. list, tuple, etc.) ([#903](https://github.com/PyTorchLightning/pytorch-lightning/pull/903))
- Added support for step-based learning rate scheduling ([#941](https://github.com/PyTorchLightning/pytorch-lightning/pull/941))
- Added support for logging `hparams` as dict ([#1029](https://github.com/PyTorchLightning/pytorch-lightning/pull/1029))
- Checkpoint and early stopping now work without val. step ([#1041](https://github.com/PyTorchLightning/pytorch-lightning/pull/1041))
- Support graceful training cleanup after Keyboard Interrupt ([#856](https://github.com/PyTorchLightning/pytorch-lightning/pull/856),
     [#1019](https://github.com/PyTorchLightning/pytorch-lightning/pull/1019))
- Added type hints for function arguments ([#912](https://github.com/PyTorchLightning/pytorch-lightning/pull/912), )
- Added default `argparser` for `Trainer` ([#952](https://github.com/PyTorchLightning/pytorch-lightning/pull/1023),
     [#1023](https://github.com/PyTorchLightning/pytorch-lightning/pull/1023))
- Added TPU gradient clipping ([#963](https://github.com/PyTorchLightning/pytorch-lightning/pull/963))
- Added max/min number of steps in `Trainer` ([#728](https://github.com/PyTorchLightning/pytorch-lightning/pull/728))

### Changed

- Improved `NeptuneLogger` by adding `close_after_fit` argument to allow logging after training([#908](https://github.com/PyTorchLightning/pytorch-lightning/pull/1084))
- Changed default TQDM to use `tqdm.auto` for prettier outputs in IPython notebooks ([#752](https://github.com/PyTorchLightning/pytorch-lightning/pull/752))
- Changed `pytorch_lightning.logging` to `pytorch_lightning.loggers` ([#767](https://github.com/PyTorchLightning/pytorch-lightning/pull/767))
- Moved the default `tqdm_dict` definition from Trainer to `LightningModule`, so it can be overridden by the user ([#749](https://github.com/PyTorchLightning/pytorch-lightning/pull/749))
- Moved functionality of `LightningModule.load_from_metrics` into `LightningModule.load_from_checkpoint` ([#995](https://github.com/PyTorchLightning/pytorch-lightning/pull/995))
- Changed Checkpoint path parameter from `filepath` to `dirpath` ([#1016](https://github.com/PyTorchLightning/pytorch-lightning/pull/1016))
- Freezed models `hparams` as `Namespace` property ([#1029](https://github.com/PyTorchLightning/pytorch-lightning/pull/1029))
- Dropped `logging` config in package init ([#1015](https://github.com/PyTorchLightning/pytorch-lightning/pull/1015))
- Renames model steps ([#1051](https://github.com/PyTorchLightning/pytorch-lightning/pull/1051))
  - `training_end` >> `training_epoch_end`
  - `validation_end` >> `validation_epoch_end`
  - `test_end` >> `test_epoch_end`
- Refactor dataloading, supports infinite dataloader ([#955](https://github.com/PyTorchLightning/pytorch-lightning/pull/955))
- Create single file in `TensorBoardLogger` ([#777](https://github.com/PyTorchLightning/pytorch-lightning/pull/777))

### Deprecated

- Deprecated `pytorch_lightning.logging` ([#767](https://github.com/PyTorchLightning/pytorch-lightning/pull/767))
- Deprecated `LightningModule.load_from_metrics` in favour of `LightningModule.load_from_checkpoint` ([#995](https://github.com/PyTorchLightning/pytorch-lightning/pull/995),
     [#1079](https://github.com/PyTorchLightning/pytorch-lightning/pull/1079))
- Deprecated `@data_loader` decorator ([#926](https://github.com/PyTorchLightning/pytorch-lightning/pull/926))
- Deprecated model steps `training_end`, `validation_end` and `test_end` ([#1051](https://github.com/PyTorchLightning/pytorch-lightning/pull/1051),
     [#1056](https://github.com/PyTorchLightning/pytorch-lightning/pull/1056))

### Removed

- Removed dependency on `pandas` ([#736](https://github.com/PyTorchLightning/pytorch-lightning/pull/736))
- Removed dependency on `torchvision` ([#797](https://github.com/PyTorchLightning/pytorch-lightning/pull/797))
- Removed dependency on `scikit-learn` ([#801](https://github.com/PyTorchLightning/pytorch-lightning/pull/801))

### Fixed

- Fixed a bug where early stopping `on_end_epoch` would be called inconsistently when `check_val_every_n_epoch == 0` ([#743](https://github.com/PyTorchLightning/pytorch-lightning/pull/743))
- Fixed a bug where the model checkpointer didn't write to the same directory as the logger ([#771](https://github.com/PyTorchLightning/pytorch-lightning/pull/771))
- Fixed a bug where the `TensorBoardLogger` class would create an additional empty log file during fitting ([#777](https://github.com/PyTorchLightning/pytorch-lightning/pull/777))
- Fixed a bug where `global_step` was advanced incorrectly when using `accumulate_grad_batches > 1` ([#832](https://github.com/PyTorchLightning/pytorch-lightning/pull/832))
- Fixed a bug when calling `self.logger.experiment` with multiple loggers ([#1009](https://github.com/PyTorchLightning/pytorch-lightning/pull/1009))
- Fixed a bug when calling `logger.append_tags` on a `NeptuneLogger` with a single tag ([#1009](https://github.com/PyTorchLightning/pytorch-lightning/pull/1009))
- Fixed sending back data from `.spawn` by saving and loading the trained model in/out of the process ([#1017](https://github.com/PyTorchLightning/pytorch-lightning/pull/1017)
- Fixed port collision on DDP ([#1010](https://github.com/PyTorchLightning/pytorch-lightning/pull/1010))
- Fixed/tested pass overrides ([#918](https://github.com/PyTorchLightning/pytorch-lightning/pull/918))
- Fixed comet logger to log after train ([#892](https://github.com/PyTorchLightning/pytorch-lightning/pull/892))
- Remove deprecated args to learning rate step function ([#890](https://github.com/PyTorchLightning/pytorch-lightning/pull/890))

## [0.6.0] - 2020-01-21

### Added

- Added support for resuming from a specific checkpoint via `resume_from_checkpoint` argument ([#516](https://github.com/PyTorchLightning/pytorch-lightning/pull/516))
- Added support for `ReduceLROnPlateau` scheduler ([#320](https://github.com/PyTorchLightning/pytorch-lightning/pull/320))
- Added support for Apex mode `O2` in conjunction with Data Parallel ([#493](https://github.com/PyTorchLightning/pytorch-lightning/pull/493))
- Added option (`save_top_k`) to save the top k models in the `ModelCheckpoint` class ([#128](https://github.com/PyTorchLightning/pytorch-lightning/pull/128))
- Added `on_train_start` and `on_train_end` hooks to `ModelHooks` ([#598](https://github.com/PyTorchLightning/pytorch-lightning/pull/598))
- Added `TensorBoardLogger` ([#607](https://github.com/PyTorchLightning/pytorch-lightning/pull/607))
- Added support for weight summary of model with multiple inputs ([#543](https://github.com/PyTorchLightning/pytorch-lightning/pull/543))
- Added `map_location` argument to `load_from_metrics` and `load_from_checkpoint` ([#625](https://github.com/PyTorchLightning/pytorch-lightning/pull/625))
- Added option to disable validation by setting `val_percent_check=0` ([#649](https://github.com/PyTorchLightning/pytorch-lightning/pull/649))
- Added `NeptuneLogger` class ([#648](https://github.com/PyTorchLightning/pytorch-lightning/pull/648))
- Added `WandbLogger` class ([#627](https://github.com/PyTorchLightning/pytorch-lightning/pull/627))

### Changed

- Changed the default progress bar to print to stdout instead of stderr ([#531](https://github.com/PyTorchLightning/pytorch-lightning/pull/531))
- Renamed `step_idx` to `step`, `epoch_idx` to `epoch`, `max_num_epochs` to `max_epochs` and `min_num_epochs` to `min_epochs` ([#589](https://github.com/PyTorchLightning/pytorch-lightning/pull/589))
- Renamed `total_batch_nb` to `total_batches`, `nb_val_batches` to `num_val_batches`, `nb_training_batches` to `num_training_batches`, `max_nb_epochs` to `max_epochs`, `min_nb_epochs` to `min_epochs`, `nb_test_batches` to `num_test_batches`, and `nb_val_batches` to `num_val_batches` ([#567](https://github.com/PyTorchLightning/pytorch-lightning/pull/567))
- Changed gradient logging to use parameter names instead of indexes ([#660](https://github.com/PyTorchLightning/pytorch-lightning/pull/660))
- Changed the default logger to `TensorBoardLogger` ([#609](https://github.com/PyTorchLightning/pytorch-lightning/pull/609))
- Changed the directory for tensorboard logging to be the same as model checkpointing ([#706](https://github.com/PyTorchLightning/pytorch-lightning/pull/706))

### Deprecated

- Deprecated `max_nb_epochs` and `min_nb_epochs` ([#567](https://github.com/PyTorchLightning/pytorch-lightning/pull/567))
- Deprecated the `on_sanity_check_start` hook in `ModelHooks` ([#598](https://github.com/PyTorchLightning/pytorch-lightning/pull/598))

### Removed

- Removed the `save_best_only` argument from `ModelCheckpoint`, use `save_top_k=1` instead ([#128](https://github.com/PyTorchLightning/pytorch-lightning/pull/128))

### Fixed

- Fixed a bug which ocurred when using Adagrad with cuda ([#554](https://github.com/PyTorchLightning/pytorch-lightning/pull/554))
- Fixed a bug where training would be on the GPU despite setting `gpus=0` or `gpus=[]` ([#561](https://github.com/PyTorchLightning/pytorch-lightning/pull/561))
- Fixed an error with `print_nan_gradients` when some parameters do not require gradient ([#579](https://github.com/PyTorchLightning/pytorch-lightning/pull/579))
- Fixed a bug where the progress bar would show an incorrect number of total steps during the validation sanity check when using multiple validation data loaders ([#597](https://github.com/PyTorchLightning/pytorch-lightning/pull/597))
- Fixed support for PyTorch 1.1.0 ([#552](https://github.com/PyTorchLightning/pytorch-lightning/pull/552))
- Fixed an issue with early stopping when using a `val_check_interval < 1.0` in `Trainer` ([#492](https://github.com/PyTorchLightning/pytorch-lightning/pull/492))
- Fixed bugs relating to the `CometLogger` object that would cause it to not work properly ([#481](https://github.com/PyTorchLightning/pytorch-lightning/pull/481))
- Fixed a bug that would occur when returning `-1` from `on_batch_start` following an early exit or when the batch was `None` ([#509](https://github.com/PyTorchLightning/pytorch-lightning/pull/509))
- Fixed a potential race condition with several processes trying to create checkpoint directories ([#530](https://github.com/PyTorchLightning/pytorch-lightning/pull/530))
- Fixed a bug where batch 'segments' would remain on the GPU when using `truncated_bptt > 1` ([#532](https://github.com/PyTorchLightning/pytorch-lightning/pull/532))
- Fixed a bug when using `IterableDataset` ([#547](https://github.com/PyTorchLightning/pytorch-lightning/pull/547))
- Fixed a bug where `.item` was called on non-tensor objects ([#602](https://github.com/PyTorchLightning/pytorch-lightning/pull/602))
- Fixed a bug where `Trainer.train` would crash on an uninitialized variable if the trainer was run after resuming from a checkpoint that was already at `max_epochs` ([#608](https://github.com/PyTorchLightning/pytorch-lightning/pull/608))
- Fixed a bug where early stopping would begin two epochs early ([#617](https://github.com/PyTorchLightning/pytorch-lightning/pull/617))
- Fixed a bug where `num_training_batches` and `num_test_batches` would sometimes be rounded down to zero ([#649](https://github.com/PyTorchLightning/pytorch-lightning/pull/649))
- Fixed a bug where an additional batch would be processed when manually setting `num_training_batches` ([#653](https://github.com/PyTorchLightning/pytorch-lightning/pull/653))
- Fixed a bug when batches did not have a `.copy` method ([#701](https://github.com/PyTorchLightning/pytorch-lightning/pull/701))
- Fixed a bug when using `log_gpu_memory=True` in Python 3.6 ([#715](https://github.com/PyTorchLightning/pytorch-lightning/pull/715))
- Fixed a bug where checkpoint writing could exit before completion, giving incomplete checkpoints ([#689](https://github.com/PyTorchLightning/pytorch-lightning/pull/689))
- Fixed a bug where `on_train_end` was not called when ealy stopping ([#723](https://github.com/PyTorchLightning/pytorch-lightning/pull/723))

## [0.5.3] - 2019-11-06

### Added

- Added option to disable default logger, checkpointer, and early stopping by passing `logger=False`, `checkpoint_callback=False` and `early_stop_callback=False` respectively
- Added `CometLogger` for use with Comet.ml
- Added `val_check_interval` argument to `Trainer` allowing validition to be performed at every given number of batches
- Added functionality to save and load hyperparameters using the standard checkpoint mechanism
- Added call to `torch.cuda.empty_cache` before training starts
- Added option for user to override the call t `backward`
- Added support for truncated backprop through time via the `truncated_bptt_steps` argument in `Trainer`
- Added option to operate on all outputs from `training_step` in DDP2
- Added a hook for modifying DDP init
- Added a hook for modifying Apex

### Changed

- Changed experiment version to be padded with zeros (e.g. `/dir/version_9` becomes `/dir/version_0009`)
- Changed callback metrics to include any metrics given in logs or progress bar
- Changed the default for `save_best_only` in `ModelCheckpoint` to `True`
- Added `tng_data_loader` for backwards compatibility
- Renamed `MLFlowLogger.client` to `MLFlowLogger.experiment` for consistency
- Moved `global_step` increment to happen after the batch has been processed
- Changed weights restore to first attempt HPC weights before restoring normally, preventing both weights being restored and running out of memory
- Changed progress bar functionality to add multiple progress bars for train/val/test
- Changed calls to `print` to use `logging` instead

### Deprecated

- Deprecated `tng_dataloader`

### Fixed

- Fixed an issue where the number of batches was off by one during training
- Fixed a bug that occured when setting a ckeckpoint callback and `early_stop_callback=False`
- Fixed an error when importing CometLogger
- Fixed a bug where the `gpus` argument had some unexpected behaviour
- Fixed a bug where the computed total number of batches was sometimes incorrect
- Fixed a bug where the progress bar would sometimes not show the total number of batches in test mode
- Fixed a bug when using the `log_gpu_memory='min_max'` option in `Trainer`
- Fixed a bug where checkpointing would sometimes erase the current directory

## [0.5.2] - 2019-10-10

### Added

- Added `weights_summary` argument to `Trainer` to be set to `full` (full summary), `top` (just top level modules) or other
- Added `tags` argument to `MLFlowLogger`

### Changed

- Changed default for `amp_level` to `O1`

### Removed

- Removed the `print_weights_summary` argument from `Trainer`

### Fixed

- Fixed a bug where logs were not written properly
- Fixed a bug where `logger.finalize` wasn't called after training is complete
- Fixed callback metric errors in DDP
- Fixed a bug where `TestTubeLogger` didn't log to the correct directory

## [0.5.1] - 2019-10-05

### Added

- Added the `LightningLoggerBase` class for experiment loggers
- Added `MLFlowLogger` for logging with `mlflow`
- Added `TestTubeLogger` for logging with `test_tube`
- Added a different implementation of DDP (`distributed_backed='ddp2'`) where every node has one model using all GPUs
- Added support for optimisers which require a closure (e.g. LBFGS)
- Added automatic `MASTER_PORT` defualt for DDP when not set manually
- Added new GPU memory logging options `'min_max'` (log only the min/max utilization) and `'all'` (log all the GPU memory)

### Changed

- Changed schedulers to always be called with the current epoch
- Changed `test_tube` to an optional dependency
- Changed data loaders to internally use a getter instead of a python property
- Disabled auto GPU loading when restoring weights to prevent out of memory errors
- Changed logging, early stopping and checkpointing to occur by default

### Fixed

- Fixed a bug with samplers that do not specify `set_epoch`
- Fixed a bug when using the `MLFlowLogger` with unsupported data types, this will now raise a warning
- Fixed a bug where gradient norms were alwasy zero using `track_grad_norm`
- Fixed a bug which causes a crash when logging memory

## [0.5.0] - 2019-09-26

### Changed

- Changed `data_batch` argument to `batch` throughout
- Changed `batch_i` argument to `batch_idx` throughout
- Changed `tng_dataloader` method to `train_dataloader`
- Changed `on_tng_metrics` method to `on_training_metrics`
- Changed `gradient_clip` argument to `gradient_clip_val`
- Changed `add_log_row_interval` to `row_log_interval`

### Fixed

- Fixed a bug with tensorboard logging in multi-gpu setup

## [0.4.9] - 2019-09-16

### Added

- Added the flag `log_gpu_memory` to `Trainer` to deactivate logging of GPU memory utilization
- Added SLURM resubmit functionality (port from test-tube)
- Added optional weight_save_path to trainer to remove the need for a checkpoint_callback when using cluster training
- Added option to use single gpu per node with `DistributedDataParallel`

### Changed

- Changed functionality of `validation_end` and `test_end` with multiple dataloaders to be given all of the dataloaders at once rather than in seperate calls
- Changed print_nan_grads to only print the parameter value and gradients when they contain NaN
- Changed gpu API to take integers as well (e.g. `gpus=2` instead of `gpus=[0, 1]`)
- All models now loaded on to CPU to avoid device and out of memory issues in PyTorch

### Fixed

- Fixed a bug where data types that implement `.to` but not `.cuda` would not be properly moved onto the GPU
- Fixed a bug where data would not be re-shuffled every epoch when using a `DistributedSampler`

## [0.4.8] - 2019-08-31

### Added

- Added `test_step` and `test_end` methods, used when `Trainer.test` is called
- Added `GradientAccumulationScheduler` callback which can be used to schedule changes to the number of accumulation batches
- Added option to skip the validation sanity check by setting `nb_sanity_val_steps = 0`

### Fixed

- Fixed a bug when setting `nb_sanity_val_steps = 0`

## [0.4.7] - 2019-08-24

### Changed

- Changed the default `val_check_interval` to `1.0`
- Changed defaults for `nb_val_batches`, `nb_tng_batches` and `nb_test_batches` to 0

### Fixed

- Fixed a bug where the full validation set as used despite setting `val_percent_check`
- Fixed a bug where an `Exception` was thrown when using a data set containing a single batch
- Fixed a bug where an `Exception` was thrown if no `val_dataloader` was given
- Fixed a bug where tuples were not properly transfered to the GPU
- Fixed a bug where data of a non standard type was not properly handled by the trainer
- Fixed a bug when loading data as a tuple
- Fixed a bug where `AttributeError` could be suppressed by the `Trainer`

## [0.4.6] - 2019-08-15

### Added

- Added support for data to be given as a `dict` or `list` with a single gpu
- Added support for `configure_optimizers` to return a single optimizer, two list (optimizers and schedulers), or a single list

### Fixed

- Fixed a bug where returning just an optimizer list (i.e. without schedulers) from `configure_optimizers` would throw an `Exception`

## [0.4.5] - 2019-08-13

### Added

- Added `optimizer_step` method that can be overridden to change the standard optimizer behaviour

## [0.4.4] - 2019-08-12

### Added

- Added supoort for multiple validation dataloaders
- Added support for latest test-tube logger (optimised for `torch==1.2.0`)

### Changed

- `validation_step` and `val_dataloader` are now optional
- `lr_scheduler` is now activated after epoch

### Fixed

- Fixed a bug where a warning would show when using `lr_scheduler` in `torch>1.1.0`
- Fixed a bug where an `Exception` would be thrown if using `torch.DistributedDataParallel` without using a `DistributedSampler`, this now throws a `Warning` instead

## [0.4.3] - 2019-08-10

### Fixed

- Fixed a bug where accumulate gradients would scale the loss incorrectly

## [0.4.2] - 2019-08-08

### Changed

- Changed install requirement to `torch==1.2.0`

## [0.4.1] - 2019-08-08

### Changed

- Changed install requirement to `torch==1.1.0`

## [0.4.0] - 2019-08-08

### Added

- Added 16-bit support for a single GPU
- Added support for training continuation (preserves epoch, global step etc.)

### Changed

- Changed `training_step` and `validation_step`, outputs will no longer be automatically reduced

### Removed

- Removed need for `Experiment` object in `Trainer`

### Fixed

- Fixed issues with reducing outputs from generative models (such as images and text)

## [0.3.6] - 2019-07-25

### Added

- Added a decorator to do lazy data loading internally

### Fixed

- Fixed a bug where `Experiment` object was not process safe, potentially causing logs to be overwritten

## [0.3.5] - 2019-07-25

## [0.3.4] - 2019-07-22

## [0.3.3] - 2019-07-22

## [0.3.2] - 2019-07-21

## [0.3.1] - 2019-07-21

## [0.2.x] - 2019-07-09

## [0.1.x] - 2019-06-DD<|MERGE_RESOLUTION|>--- conflicted
+++ resolved
@@ -19,12 +19,8 @@
     * Add a `_rotate_worker_indices` utility to reload the state according the latest worker ([#10647](https://github.com/PyTorchLightning/pytorch-lightning/issues/10647))
     * Add stateful workers ([#10674](https://github.com/PyTorchLightning/pytorch-lightning/issues/10674))
     * Add an utility to collect the states across processes ([#10639](https://github.com/PyTorchLightning/pytorch-lightning/issues/10639))
-<<<<<<< HEAD
+    * Add logic to reload the states across data loading components ([#10699](https://github.com/PyTorchLightning/pytorch-lightning/issues/10699))
     * Broadcast the `_terminate_gracefully` to all processes and add support for DDP ([#10638](https://github.com/PyTorchLightning/pytorch-lightning/issues/10638))
-
-=======
-    * Add logic to reload the states across data loading components ([#10699](https://github.com/PyTorchLightning/pytorch-lightning/issues/10699))
->>>>>>> b28ab34f
 
 -
 
