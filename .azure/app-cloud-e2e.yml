# Python package
# Create and test a Python package on multiple Python versions.
# Add steps that analyze code, save the dist with the build record, publish to a PyPI-compatible index, and more:
# https://docs.microsoft.com/azure/devops/pipelines/languages/python

trigger:
  tags:
    include:
      - '*'
  branches:
    include:
      - "master"
      - "release/*"
      - "refs/tags/*"

pr:
  - "master"
  - "release/*"

# variables are automatically exported as environment variables so this will override pip's default cache dir
variables:
  - name: pip_cache_dir
    value: $(Pipeline.Workspace)/.pip
  - name: local_id
    value: $(Build.BuildId)

jobs:
  - job: App_cloud_e2e_testing
    pool: azure-cpus
    container:
      image: mcr.microsoft.com/playwright/python:v1.25.2-focal
      options: "--shm-size=2g"
    timeoutInMinutes: "30"
    cancelTimeoutInMinutes: "2"
    strategy:
      matrix:
        'App: v0_app':
          name: "v0_app"
        'App: boring_app':
          name: "boring_app"
        'App: template_streamlit_ui':
          name: "template_streamlit_ui"
        'App: template_react_ui':
          name: "template_react_ui"
        'App: template_jupyterlab':  # TODO: clarify where these files lives
          name: "template_jupyterlab"
        'App: idle_timeout':
          name: "idle_timeout"
        'App: collect_failures':
          name: "collect_failures"
        'App: custom_work_dependencies':
          name: "custom_work_dependencies"
        'App: drive':
          name: "drive"
        'App: payload':
          name: "payload"
        'App: commands_and_api':
          name: "commands_and_api"
        'App: quick_start':
          name: "quick_start"
    workspace:
      clean: all
    steps:

    - script: echo '##vso[task.setvariable variable=local_id]$(System.PullRequest.PullRequestNumber)'
      displayName: "Set id for this PR"
      condition: eq(variables['Build.Reason'], 'PullRequest')

    - bash: |
        whoami
        printf "local id: $(local_id)\n"
        python --version
        pip --version
      displayName: 'Info'

    - task: Cache@2
      inputs:
        key: 'pip | "$(name)" | requirements/app/base.txt'
        restoreKeys: |
          pip | "$(Agent.OS)"
        path: $(pip_cache_dir)
      displayName: Cache pip

    - bash: python -m pip install -r requirements/app/devel.txt --quiet --find-links ${TORCH_URL}
      env:
        TORCH_URL: https://download.pytorch.org/whl/cpu/torch_stable.html
      displayName: 'Install dependencies'

    - bash: |
        python -m pip install playwright
        python -m playwright install  # --with-deps
      displayName: 'Install Playwright system dependencies'

    - bash: pip install -e . --find-links https://download.pytorch.org/whl/cpu/torch_stable.html
      displayName: 'Install lightning'

    - bash: |
        git clone https://github.com/Lightning-AI/LAI-lightning-template-jupyterlab-App examples/app_template_jupyterlab
        cp examples/app_template_jupyterlab/tests/test_template_jupyterlab.py tests/tests_app_examples/test_template_jupyterlab.py
      condition: eq(variables['name'], 'template_jupyterlab')
      displayName: 'Clone Template Jupyter Lab Repo'

    - bash: git clone https://github.com/Lightning-AI/lightning-template-react examples/app_template_react_ui
      condition: eq(variables['name'], 'template_react_ui')
      displayName: 'Clone Template React UI Repo'

    - bash: lightning install app lightning/quick-start -y
      condition: eq(variables['name'], 'quick_start')
      displayName: 'Install Quick Start'

    - bash: |
        mkdir -p ${VIDEO_LOCATION}
        ls -l examples/${TEST_APP_NAME}
        ls -l tests/tests_app_examples
        python -m pytest tests/tests_app_examples/test_${TEST_APP_NAME}.py::test_${TEST_APP_NAME}_example_cloud --timeout=900 --capture=no -v --color=yes
      env:
        HEADLESS: '1'
        PACKAGE_LIGHTNING: '1'
        CLOUD: '1'
        VIDEO_LOCATION: '$(Build.ArtifactStagingDirectory)/videos'
        PR_NUMBER: $(local_id)
        TEST_APP_NAME: $(name)
        HAR_LOCATION: './artifacts/hars'
        SLOW_MO: '50'
        # LAI_USER: $(LAI_USER)
        # LAI_PASS: $(LAI_PASS)
        LIGHTNING_USER_ID: $(LIGHTNING_USER_ID_PROD)
        LIGHTNING_API_KEY: $(LIGHTNING_API_KEY_PROD)
        LIGHTNING_USERNAME: $(LIGHTNING_USERNAME)
        LIGHTNING_CLOUD_URL: $(LIGHTNING_CLOUD_URL_PROD)
      displayName: 'Run the tests'

    - publish: '$(Build.ArtifactStagingDirectory)/videos'
<<<<<<< HEAD
      condition: always()
=======
      condition: failed()
>>>>>>> 18e2a8ee
      displayName: 'Publish videos'
      artifact: $(name)

    - bash: |
        time python -c "from lightning.app import testing; testing.delete_cloud_lightning_apps()"
      condition: always()
      env:
        # LAI_USER: $(LAI_USER)
        # LAI_PASS: $(LAI_PASS)
        LIGHTNING_USER_ID: $(LIGHTNING_USER_ID_PROD)
        LIGHTNING_API_KEY: $(LIGHTNING_API_KEY_PROD)
        LIGHTNING_USERNAME: $(LIGHTNING_USERNAME)
        LIGHTNING_CLOUD_URL: $(LIGHTNING_CLOUD_URL_PROD)
        PR_NUMBER: $(local_id)
        TEST_APP_NAME: $(name)
        # GRID_USER_ID: $(LIGHTNING_USER_ID)  # TODO: clarify the meaning
        # GRID_USER_KEY: $(LIGHTNING_API_KEY)  # TODO: clarify the meaning
        # GRID_URL: $(LIGHTNING_CLOUD_URL)
        # _GRID_USERNAME: $(LIGHTNING_USERNAME)
      displayName: 'Clean Previous Apps'<|MERGE_RESOLUTION|>--- conflicted
+++ resolved
@@ -131,11 +131,7 @@
       displayName: 'Run the tests'
 
     - publish: '$(Build.ArtifactStagingDirectory)/videos'
-<<<<<<< HEAD
       condition: always()
-=======
-      condition: failed()
->>>>>>> 18e2a8ee
       displayName: 'Publish videos'
       artifact: $(name)
 
