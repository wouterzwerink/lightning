# Copyright The PyTorch Lightning team.
#
# Licensed under the Apache License, Version 2.0 (the "License");
# you may not use this file except in compliance with the License.
# You may obtain a copy of the License at
#
#     http://www.apache.org/licenses/LICENSE-2.0
#
# Unless required by applicable law or agreed to in writing, software
# distributed under the License is distributed on an "AS IS" BASIS,
# WITHOUT WARRANTIES OR CONDITIONS OF ANY KIND, either express or implied.
# See the License for the specific language governing permissions and
# limitations under the License.
import pickle
from argparse import ArgumentParser, Namespace
from dataclasses import dataclass
from typing import Any, Dict
from unittest import mock
from unittest.mock import call, Mock, PropertyMock

import pytest
import torch

from pytorch_lightning import LightningDataModule, Trainer
from pytorch_lightning.callbacks import ModelCheckpoint
from pytorch_lightning.trainer.states import TrainerFn
from pytorch_lightning.utilities import _OMEGACONF_AVAILABLE, AttributeDict
from pytorch_lightning.utilities.exceptions import MisconfigurationException
from pytorch_lightning.utilities.model_helpers import is_overridden
from tests.helpers import BoringDataModule, BoringModel
from tests.helpers.datamodules import ClassifDataModule
from tests.helpers.runif import RunIf
from tests.helpers.simple_models import ClassificationModel
from tests.helpers.utils import reset_seed

if _OMEGACONF_AVAILABLE:
    from omegaconf import OmegaConf


@mock.patch("pytorch_lightning.trainer.trainer.Trainer.node_rank", new_callable=PropertyMock)
@mock.patch("pytorch_lightning.trainer.trainer.Trainer.local_rank", new_callable=PropertyMock)
def test_can_prepare_data(local_rank, node_rank):
<<<<<<< HEAD
    dm = Mock(spec=BoringDataModule)
=======
    dm = Mock(spec=LightningDataModule)
>>>>>>> e646ca1d
    dm.prepare_data_per_node = True
    trainer = Trainer()
    trainer.datamodule = dm

    # 1 no DM
    # prepare_data_per_node = True
    # local rank = 0   (True)
    dm.prepare_data.assert_not_called()
    local_rank.return_value = 0
    assert trainer.local_rank == 0

    trainer._data_connector.prepare_data()
    dm.prepare_data.assert_called_once()

    # local rank = 1   (False)
    dm.reset_mock()
    local_rank.return_value = 1
    assert trainer.local_rank == 1

    trainer._data_connector.prepare_data()
    dm.prepare_data.assert_not_called()

    # prepare_data_per_node = False (prepare across all nodes)
    # global rank = 0   (True)
    dm.reset_mock()
    dm.prepare_data_per_node = False
    node_rank.return_value = 0
    local_rank.return_value = 0

    trainer._data_connector.prepare_data()
    dm.prepare_data.assert_called_once()

    # global rank = 1   (False)
    dm.reset_mock()
    node_rank.return_value = 1
    local_rank.return_value = 0

    trainer._data_connector.prepare_data()
    dm.prepare_data.assert_not_called()

    node_rank.return_value = 0
    local_rank.return_value = 1

    trainer._data_connector.prepare_data()
    dm.prepare_data.assert_not_called()

    # 2 dm
    # prepar per node = True
    # local rank = 0 (True)
    dm.prepare_data_per_node = True
    local_rank.return_value = 0

    # is_overridden prepare data = True
    trainer._data_connector.prepare_data()
    dm.prepare_data.assert_called_once()


def test_hooks_no_recursion_error():
    # hooks were appended in cascade every tine a new data module was instantiated leading to a recursion error.
    # See https://github.com/PyTorchLightning/pytorch-lightning/issues/3652
    class DummyDM(LightningDataModule):
        def setup(self, *args, **kwargs):
            pass

        def prepare_data(self, *args, **kwargs):
            pass

    for i in range(1005):
        dm = DummyDM()
        dm.setup()
        dm.prepare_data()


def test_helper_boringdatamodule():
    dm = BoringDataModule()
    dm.prepare_data()
    dm.setup()


def test_helper_boringdatamodule_with_verbose_setup():
    dm = BoringDataModule()
    dm.prepare_data()
    dm.setup("fit")
    dm.setup("test")


def test_dm_add_argparse_args(tmpdir):
    parser = ArgumentParser()
    parser = BoringDataModule.add_argparse_args(parser)
    args = parser.parse_args(["--data_dir", str(tmpdir)])
    assert args.data_dir == str(tmpdir)


def test_dm_init_from_argparse_args(tmpdir):
    parser = ArgumentParser()
    parser = BoringDataModule.add_argparse_args(parser)
    args = parser.parse_args(["--data_dir", str(tmpdir)])
    dm = BoringDataModule.from_argparse_args(args)
    dm.prepare_data()
    dm.setup()
    assert dm.data_dir == args.data_dir == str(tmpdir)


def test_dm_pickle_after_init():
    dm = BoringDataModule()
    pickle.dumps(dm)


def test_train_loop_only(tmpdir):
    reset_seed()

    dm = ClassifDataModule()
    model = ClassificationModel()

    model.validation_step = None
    model.validation_step_end = None
    model.validation_epoch_end = None
    model.test_step = None
    model.test_step_end = None
    model.test_epoch_end = None

    trainer = Trainer(default_root_dir=tmpdir, max_epochs=1, enable_model_summary=False)

    # fit model
    trainer.fit(model, datamodule=dm)
    assert trainer.state.finished, f"Training failed with {trainer.state}"
    assert trainer.callback_metrics["train_loss"] < 1.0


def test_train_val_loop_only(tmpdir):
    reset_seed()

    dm = ClassifDataModule()
    model = ClassificationModel()

    model.validation_step = None
    model.validation_step_end = None
    model.validation_epoch_end = None

    trainer = Trainer(default_root_dir=tmpdir, max_epochs=1, enable_model_summary=False)

    # fit model
    trainer.fit(model, datamodule=dm)
    assert trainer.state.finished, f"Training failed with {trainer.state}"
    assert trainer.callback_metrics["train_loss"] < 1.0


def test_dm_checkpoint_save_and_load(tmpdir):
    class CustomBoringModel(BoringModel):
        def validation_step(self, batch, batch_idx):
            out = super().validation_step(batch, batch_idx)
            self.log("early_stop_on", out["x"])
            return out

    class CustomBoringDataModule(BoringDataModule):
        def on_save_checkpoint(self, checkpoint: Dict[str, Any]) -> None:
            checkpoint[self.__class__.__name__] = self.__class__.__name__

        def on_load_checkpoint(self, checkpoint: Dict[str, Any]) -> None:
            self.checkpoint_state = checkpoint.get(self.__class__.__name__)

    reset_seed()
    dm = CustomBoringDataModule()
    model = CustomBoringModel()

    trainer = Trainer(
        default_root_dir=tmpdir,
        max_epochs=1,
        limit_train_batches=2,
        limit_val_batches=1,
        enable_model_summary=False,
        callbacks=[ModelCheckpoint(dirpath=tmpdir, monitor="early_stop_on")],
    )

    # fit model
    trainer.fit(model, datamodule=dm)
    assert trainer.state.finished, f"Training failed with {trainer.state}"
    checkpoint_path = list(trainer.checkpoint_callback.best_k_models.keys())[0]
    checkpoint = torch.load(checkpoint_path)
    assert dm.__class__.__name__ in checkpoint
    assert checkpoint[dm.__class__.__name__] == dm.__class__.__name__

    for trainer_fn in TrainerFn:
        trainer.state.fn = trainer_fn
        with mock.patch.object(dm, "on_load_checkpoint") as dm_mock:
            trainer._restore_modules_and_callbacks(checkpoint_path)
            dm_mock.assert_called_once()


def test_full_loop(tmpdir):
    reset_seed()

    dm = ClassifDataModule()
    model = ClassificationModel()

    trainer = Trainer(default_root_dir=tmpdir, max_epochs=1, enable_model_summary=False, deterministic=True)

    # fit model
    trainer.fit(model, dm)
    assert trainer.state.finished, f"Training failed with {trainer.state}"
    assert dm.trainer is not None

    # validate
    result = trainer.validate(model, dm)
    assert dm.trainer is not None
    assert result[0]["val_acc"] > 0.7

    # test
    result = trainer.test(model, dm)
    assert dm.trainer is not None
    assert result[0]["test_acc"] > 0.6


@RunIf(min_gpus=1)
@mock.patch(
    "pytorch_lightning.plugins.training_type.training_type_plugin.TrainingTypePlugin.lightning_module",
    new_callable=PropertyMock,
)
def test_dm_apply_batch_transfer_handler(get_module_mock):
    expected_device = torch.device("cuda", 0)

    class CustomBatch:
        def __init__(self, data):
            self.samples = data[0]
            self.targets = data[1]

    class CurrentTestDM(LightningDataModule):
        rank = 0
        transfer_batch_to_device_hook_rank = None
        on_before_batch_transfer_hook_rank = None
        on_after_batch_transfer_hook_rank = None

        def on_before_batch_transfer(self, batch, dataloader_idx):
            assert dataloader_idx == 0
            self.on_before_batch_transfer_hook_rank = self.rank
            self.rank += 1
            batch.samples += 1
            return batch

        def on_after_batch_transfer(self, batch, dataloader_idx):
            assert dataloader_idx == 0
            assert batch.samples.device == batch.targets.device == expected_device
            self.on_after_batch_transfer_hook_rank = self.rank
            self.rank += 1
            batch.targets *= 2
            return batch

        def transfer_batch_to_device(self, batch, device, dataloader_idx):
            assert dataloader_idx == 0
            self.transfer_batch_to_device_hook_rank = self.rank
            self.rank += 1
            batch.samples = batch.samples.to(device)
            batch.targets = batch.targets.to(device)
            return batch

    dm = CurrentTestDM()
    model = BoringModel()

    batch = CustomBatch((torch.zeros(5, 32), torch.ones(5, 1, dtype=torch.long)))

    trainer = Trainer(gpus=1)
    # running .fit() would require us to implement custom data loaders, we mock the model reference instead
    get_module_mock.return_value = model
    if is_overridden("transfer_batch_to_device", dm):
        model.transfer_batch_to_device = dm.transfer_batch_to_device

    model.on_before_batch_transfer = dm.on_before_batch_transfer
    model.transfer_batch_to_device = dm.transfer_batch_to_device
    model.on_after_batch_transfer = dm.on_after_batch_transfer

    batch_gpu = trainer.training_type_plugin.batch_to_device(batch, expected_device)

    assert dm.on_before_batch_transfer_hook_rank == 0
    assert dm.transfer_batch_to_device_hook_rank == 1
    assert dm.on_after_batch_transfer_hook_rank == 2
    assert batch_gpu.samples.device == batch_gpu.targets.device == expected_device
    assert torch.allclose(batch_gpu.samples.cpu(), torch.ones(5, 32))
    assert torch.allclose(batch_gpu.targets.cpu(), torch.ones(5, 1, dtype=torch.long) * 2)


def test_dm_reload_dataloaders_every_n_epochs(tmpdir):
    """Test datamodule, where trainer argument reload_dataloaders_every_n_epochs is set to a non negative
    integer."""

    class CustomBoringDataModule(BoringDataModule):
        def __init__(self):
            super().__init__()
            self._epochs_called_for = []

        def train_dataloader(self):
            assert self.trainer.current_epoch not in self._epochs_called_for
            self._epochs_called_for.append(self.trainer.current_epoch)
            return super().train_dataloader()

    dm = CustomBoringDataModule()
    model = BoringModel()

    model.validation_step = None
    model.validation_step_end = None
    model.validation_epoch_end = None
    model.test_step = None
    model.test_step_end = None
    model.test_epoch_end = None

    trainer = Trainer(default_root_dir=tmpdir, max_epochs=3, limit_train_batches=2, reload_dataloaders_every_n_epochs=2)
    trainer.fit(model, dm)


class DummyDS(torch.utils.data.Dataset):
    def __getitem__(self, index):
        return 1

    def __len__(self):
        return 100


class DummyIDS(torch.utils.data.IterableDataset):
    def __iter__(self):
        yield 1


@pytest.mark.parametrize("iterable", (False, True))
def test_dm_init_from_datasets_dataloaders(iterable):
    ds = DummyIDS if iterable else DummyDS

    train_ds = ds()
    dm = LightningDataModule.from_datasets(train_ds, batch_size=4, num_workers=0)
    with mock.patch("pytorch_lightning.core.datamodule.DataLoader") as dl_mock:
        dm.train_dataloader()
        dl_mock.assert_called_once_with(train_ds, batch_size=4, shuffle=not iterable, num_workers=0, pin_memory=True)
    with pytest.raises(NotImplementedError):
        _ = dm.val_dataloader()
    with pytest.raises(NotImplementedError):
        _ = dm.test_dataloader()

    train_ds_sequence = [ds(), ds()]
    dm = LightningDataModule.from_datasets(train_ds_sequence, batch_size=4, num_workers=0)
    with mock.patch("pytorch_lightning.core.datamodule.DataLoader") as dl_mock:
        dm.train_dataloader()
        dl_mock.assert_has_calls(
            [
                call(train_ds_sequence[0], batch_size=4, shuffle=not iterable, num_workers=0, pin_memory=True),
                call(train_ds_sequence[1], batch_size=4, shuffle=not iterable, num_workers=0, pin_memory=True),
            ]
        )
    with pytest.raises(NotImplementedError):
        _ = dm.val_dataloader()
    with pytest.raises(NotImplementedError):
        _ = dm.test_dataloader()

    valid_ds = ds()
    test_ds = ds()
    dm = LightningDataModule.from_datasets(val_dataset=valid_ds, test_dataset=test_ds, batch_size=2, num_workers=0)
    with mock.patch("pytorch_lightning.core.datamodule.DataLoader") as dl_mock:
        dm.val_dataloader()
        dl_mock.assert_called_with(valid_ds, batch_size=2, shuffle=False, num_workers=0, pin_memory=True)
        dm.test_dataloader()
        dl_mock.assert_called_with(test_ds, batch_size=2, shuffle=False, num_workers=0, pin_memory=True)
    with pytest.raises(NotImplementedError):
        _ = dm.train_dataloader()

    valid_dss = [ds(), ds()]
    test_dss = [ds(), ds()]
    dm = LightningDataModule.from_datasets(train_ds, valid_dss, test_dss, batch_size=4, num_workers=0)
    with mock.patch("pytorch_lightning.core.datamodule.DataLoader") as dl_mock:
        dm.val_dataloader()
        dm.test_dataloader()
        dl_mock.assert_has_calls(
            [
                call(valid_dss[0], batch_size=4, shuffle=False, num_workers=0, pin_memory=True),
                call(valid_dss[1], batch_size=4, shuffle=False, num_workers=0, pin_memory=True),
                call(test_dss[0], batch_size=4, shuffle=False, num_workers=0, pin_memory=True),
                call(test_dss[1], batch_size=4, shuffle=False, num_workers=0, pin_memory=True),
            ]
        )


# all args
class DataModuleWithHparams_0(LightningDataModule):
    def __init__(self, arg0, arg1, kwarg0=None):
        super().__init__()
        self.save_hyperparameters()


# single arg
class DataModuleWithHparams_1(LightningDataModule):
    def __init__(self, arg0, *args, **kwargs):
        super().__init__()
        self.save_hyperparameters(arg0)


def test_hyperparameters_saving():
    data = DataModuleWithHparams_0(10, "foo", kwarg0="bar")
    assert data.hparams == AttributeDict({"arg0": 10, "arg1": "foo", "kwarg0": "bar"})

    data = DataModuleWithHparams_1(Namespace(**{"hello": "world"}), "foo", kwarg0="bar")
    assert data.hparams == AttributeDict({"hello": "world"})

    data = DataModuleWithHparams_1({"hello": "world"}, "foo", kwarg0="bar")
    assert data.hparams == AttributeDict({"hello": "world"})

    if _OMEGACONF_AVAILABLE:
        data = DataModuleWithHparams_1(OmegaConf.create({"hello": "world"}), "foo", kwarg0="bar")
        assert data.hparams == OmegaConf.create({"hello": "world"})


def test_define_as_dataclass():
    class BoringDataModule(LightningDataModule):
        def __init__(self, foo=None):
            super().__init__()

    # makes sure that no functionality is broken and the user can still manually make
    # super().__init__ call with parameters
    # also tests all the dataclass features that can be enabled without breaking anything
    @dataclass(init=True, repr=True, eq=True, order=True, unsafe_hash=True, frozen=False)
    class BoringDataModule1(BoringDataModule):
        batch_size: int
        foo: int = 2

        def __post_init__(self):
            super().__init__(foo=self.foo)

    # asserts for the different dunder methods added by dataclass, when __init__ is implemented, i.e.
    # __repr__, __eq__, __lt__, __le__, etc.
    assert BoringDataModule1(batch_size=64).foo == 2
    assert BoringDataModule1(batch_size=32)
    assert hasattr(BoringDataModule1, "__repr__")
    assert BoringDataModule1(batch_size=32) == BoringDataModule1(batch_size=32)

    # asserts inherent calling of super().__init__ in case user doesn't make the call
    @dataclass
    class BoringDataModule2(LightningDataModule):
        batch_size: int

    # asserts for the different dunder methods added by dataclass, when super class is inherently initialized, i.e.
    # __init__, __repr__, __eq__, __lt__, __le__, etc.
    assert BoringDataModule2(batch_size=32)
    assert hasattr(BoringDataModule2, "__repr__")
    assert BoringDataModule2(batch_size=32).prepare_data() is None
    assert BoringDataModule2(batch_size=32) == BoringDataModule2(batch_size=32)


def test_inconsistent_prepare_data_per_node(tmpdir):
    with pytest.raises(MisconfigurationException, match="Inconsistent settings found for `prepare_data_per_node`."):
        model = BoringModel()
        dm = BoringDataModule()
        with pytest.deprecated_call(match="prepare_data_per_node` with the trainer flag is deprecated"):
            trainer = Trainer(prepare_data_per_node=False)
        trainer.model = model
        trainer.datamodule = dm
        trainer._data_connector.prepare_data()<|MERGE_RESOLUTION|>--- conflicted
+++ resolved
@@ -40,11 +40,7 @@
 @mock.patch("pytorch_lightning.trainer.trainer.Trainer.node_rank", new_callable=PropertyMock)
 @mock.patch("pytorch_lightning.trainer.trainer.Trainer.local_rank", new_callable=PropertyMock)
 def test_can_prepare_data(local_rank, node_rank):
-<<<<<<< HEAD
-    dm = Mock(spec=BoringDataModule)
-=======
     dm = Mock(spec=LightningDataModule)
->>>>>>> e646ca1d
     dm.prepare_data_per_node = True
     trainer = Trainer()
     trainer.datamodule = dm
