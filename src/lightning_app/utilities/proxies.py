import os
import pathlib
import signal
import sys
import threading
import time
import traceback
import warnings
from copy import deepcopy
from dataclasses import dataclass
from functools import partial
from threading import Event, Thread
from typing import Any, Callable, Dict, Optional, Set, Tuple, TYPE_CHECKING, Union

from deepdiff import DeepDiff, Delta
from lightning_utilities.core.apply_func import apply_to_collection

from lightning_app.storage import Path
from lightning_app.storage.copier import Copier, copy_files
from lightning_app.storage.drive import _maybe_create_drive, Drive
from lightning_app.storage.path import path_to_work_artifact
from lightning_app.storage.payload import Payload
from lightning_app.utilities.app_helpers import affiliation
from lightning_app.utilities.component import _set_work_context
from lightning_app.utilities.enum import (
    CacheCallsKeys,
    make_status,
    WorkFailureReasons,
    WorkStageStatus,
    WorkStopReasons,
)
from lightning_app.utilities.exceptions import CacheMissException, LightningSigtermStateException

if TYPE_CHECKING:
    from lightning_app import LightningWork
    from lightning_app.core.queues import BaseQueue


from lightning_app.utilities.app_helpers import Logger

logger = Logger(__name__)
_state_observer_lock = threading.Lock()


def unwrap(fn):
    if isinstance(fn, partial):
        fn = fn.keywords["work_run"]
    if isinstance(fn, ProxyWorkRun):
        fn = fn.work_run
    while hasattr(fn, "__wrapped__"):
        fn = fn.__wrapped__
    return fn


def _send_data_to_caller_queue(work: "LightningWork", caller_queue: "BaseQueue", data: Dict, call_hash: str) -> Dict:

    if work._calls[CacheCallsKeys.LATEST_CALL_HASH] is None:
        work._calls[CacheCallsKeys.LATEST_CALL_HASH] = call_hash

    if call_hash not in work._calls:
        work._calls[call_hash] = {"statuses": []}
    else:
        # remove ret when relaunching the work.
        work._calls[call_hash].pop("ret", None)

    work._calls[call_hash]["statuses"].append(make_status(WorkStageStatus.PENDING))

    work_state = work.state

    # There is no need to send all call hashes to the work.
    calls = deepcopy(work_state["calls"])
    work_state["calls"] = {
        k: v for k, v in work_state["calls"].items() if k in (call_hash, CacheCallsKeys.LATEST_CALL_HASH)
    }

    data.update({"state": work_state})
    logger.debug(f"Sending to {work.name}: {data}")
    caller_queue.put(deepcopy(data))

    # Reset the calls entry.
    work_state["calls"] = calls
    work._restarting = False
    return work_state


@dataclass
class ProxyWorkRun:
    work_run: Callable
    work_name: str  # TODO: remove this argument and get the name from work.name directly
    work: "LightningWork"
    caller_queue: "BaseQueue"

    def __post_init__(self):
        self.cache_calls = self.work.cache_calls
        self.parallel = self.work.parallel
        self.work_state = None

    def __call__(self, *args, **kwargs):
        self._validate_call_args(args, kwargs)
        args, kwargs = self._process_call_args(args, kwargs)

        call_hash = self.work._call_hash(self.work_run, args, kwargs)
        entered = call_hash in self.work._calls
        returned = entered and "ret" in self.work._calls[call_hash]
        # TODO (tchaton): Handle spot instance retrieval differently from stopped work.
        stopped_on_sigterm = self.work._restarting and self.work.status.reason == WorkStopReasons.SIGTERM_SIGNAL_HANDLER

        data = {"args": args, "kwargs": kwargs, "call_hash": call_hash}

        # The if/else conditions are left un-compressed to simplify readability
        # for the readers.
        if self.cache_calls:
            if not entered or stopped_on_sigterm:
                _send_data_to_caller_queue(self.work, self.caller_queue, data, call_hash)
            else:
                if returned:
                    return
        else:
            if not entered or stopped_on_sigterm:
                _send_data_to_caller_queue(self.work, self.caller_queue, data, call_hash)
            else:
                if returned or stopped_on_sigterm:
                    # the previous task has completed and we can re-queue the next one.
                    # overriding the return value for next loop iteration.
                    _send_data_to_caller_queue(self.work, self.caller_queue, data, call_hash)
        if not self.parallel:
            raise CacheMissException("Task never called before. Triggered now")

    def _validate_call_args(self, args: Tuple[Any, ...], kwargs: Dict[str, Any]) -> None:
        """Validate the call args before they get passed to the run method of the Work.

        Currently, this performs a check against strings that look like filesystem paths and may need to be wrapped with
        a Lightning Path by the user.
        """

        def warn_if_pathlike(obj: Union[os.PathLike, str]):
            if isinstance(obj, Path):
                return
            if os.sep in str(obj) and os.path.exists(obj):
                # NOTE: The existence check is wrong in general, as the file will never exist on the disk
                # where the flow is running unless we are running locally
                warnings.warn(
                    f"You passed a the value {obj!r} as an argument to the `run()` method of {self.work_name} and"
                    f" it looks like this is a path to a file or a folder. Consider wrapping this path in a"
                    f" `lightning_app.storage.Path` object to be able to access these files in your Work.",
                    UserWarning,
                )

        apply_to_collection(args, dtype=(os.PathLike, str), function=warn_if_pathlike)
        apply_to_collection(kwargs, dtype=(os.PathLike, str), function=warn_if_pathlike)

    @staticmethod
    def _process_call_args(args: Tuple[Any, ...], kwargs: Dict[str, Any]) -> Tuple[Tuple[Any, ...], Dict[str, Any]]:
        """Processes all positional and keyword arguments before they get passed to the caller queue and sent to
        the LightningWork.

        Currently, this method only applies sanitization to Lightning Path objects.

        Args:
            args: The tuple of positional arguments passed to the run method.
            kwargs: The dictionary of named arguments passed to the run method.

        Returns:
            The positional and keyword arguments in the same order they were passed in.
        """

        def sanitize(obj: Union[Path, Drive]) -> Union[Path, Dict]:
            if isinstance(obj, Path):
                # create a copy of the Path and erase the consumer
                # the LightningWork on the receiving end of the caller queue will become the new consumer
                # this is necessary to make the Path deepdiff-hashable
                path_copy = Path(obj)
                path_copy._sanitize()
                path_copy._consumer = None
                return path_copy
            return obj.to_dict()

        return apply_to_collection((args, kwargs), dtype=(Path, Drive), function=sanitize)


class WorkStateObserver(Thread):
    """This thread runs alongside LightningWork and periodically checks for state changes. If the state changed
    from one interval to the next, it will compute the delta and add it to the queue which is connected to the
    Flow. This enables state changes to be captured that are not triggered through a setattr call.

    Args:
        work: The LightningWork for which the state should be monitored
        delta_queue: The queue to send deltas to when state changes occur
        interval: The interval at which to check for state changes.

    Example:

        class Work(LightningWork):
            ...

            def run(self):
                # This update gets sent to the Flow once the thread compares the new state with the previous one
                self.list.append(1)
    """

    def __init__(self, work: "LightningWork", delta_queue: "BaseQueue", interval: float = 5) -> None:
        super().__init__(daemon=True)
        self._work = work
        self._delta_queue = delta_queue
        self._interval = interval
        self._exit_event = Event()
        self._delta_memory = []
        self._last_state = deepcopy(self._work.state)

    def run(self) -> None:
        while not self._exit_event.is_set():
            time.sleep(self._interval)
            # Run the thread only if active
            self.run_once()

    def run_once(self) -> None:
        with _state_observer_lock:
            # Add all deltas the LightningWorkSetAttrProxy has processed and sent to the Flow already while
            # the WorkStateObserver was sleeping
            for delta in self._delta_memory:
                self._last_state += delta
            self._delta_memory.clear()

            # The remaining delta is the result of state updates triggered outside the setattr, e.g, by a list append
            delta = Delta(DeepDiff(self._last_state, self._work.state, verbose_level=2))
            if not delta.to_dict():
                return
            self._last_state = deepcopy(self._work.state)
            self._delta_queue.put(ComponentDelta(id=self._work.name, delta=delta))

    def join(self, timeout: Optional[float] = None) -> None:
        self._exit_event.set()
        super().join(timeout)


@dataclass
class LightningWorkSetAttrProxy:
    """This wrapper around the ``LightningWork.__setattr__`` ensures that state changes get sent to the delta queue
    to be reflected in the Flow.

    Example:

        class Work(LightningWork):
            ...

            def run(self):
                self.var += 1  # This update gets sent to the Flow immediately
    """

    work_name: str
    work: "LightningWork"
    delta_queue: "BaseQueue"
    state_observer: "WorkStateObserver"

    def __call__(self, name: str, value: Any) -> None:
        logger.debug(f"Setting {name}: {value}")
        with _state_observer_lock:
            state = deepcopy(self.work.state)
            self.work._default_setattr(name, value)
            delta = Delta(DeepDiff(state, self.work.state, verbose_level=2))
            if not delta.to_dict():
                return

            # push the delta only if there is any
            self.delta_queue.put(ComponentDelta(id=self.work_name, delta=delta))

            # add the delta to the buffer to let WorkStateObserver know we already sent this one to the Flow
            self.state_observer._delta_memory.append(delta)


@dataclass
class ComponentDelta:
    id: str
    delta: Delta


@dataclass
class WorkRunner:
    work: "LightningWork"
    work_name: str
    caller_queue: "BaseQueue"
    delta_queue: "BaseQueue"
    readiness_queue: "BaseQueue"
    error_queue: "BaseQueue"
    request_queue: "BaseQueue"
    response_queue: "BaseQueue"
    copy_request_queue: "BaseQueue"
    copy_response_queue: "BaseQueue"

    def __post_init__(self):
        self.parallel = self.work.parallel
        self.copier: Optional[Copier] = None
        self.state_observer: Optional[WorkStateObserver] = None

    def __call__(self):
        self.setup()
        while True:
            try:
                self.run_once()
            except KeyboardInterrupt:
                if self.state_observer:
                    self.state_observer.join(0)
                    self.state_observer = None
                self.copier.join(0)
            except LightningSigtermStateException as e:
                logger.debug("Exiting")
                os._exit(e.exit_code)
            except Exception as e:
                # Inform the flow the work failed. This would fail the entire application.
                self.error_queue.put(e)
                # Terminate the threads
                if self.state_observer:
                    self.state_observer.join(0)
                    self.state_observer = None
                self.copier.join(0)
                raise e

    def setup(self):
        from lightning_app.utilities.state import AppState

        _set_work_context()

        # 1. Make the AppState aware of the affiliation of the work.
        # hacky: attach affiliation to be know from the AppState object
        AppState._MY_AFFILIATION = affiliation(self.work)

        # 2. Attach the queues to the work.
        # Each work gets their own request- and response storage queue for communicating with the storage orchestrator
        self.work._request_queue = self.request_queue
        self.work._response_queue = self.response_queue

        # 3. Starts the Copier thread. This thread enables transfering files using
        # the Path object between works.
        self.copier = Copier(self.work, self.copy_request_queue, self.copy_response_queue)
        self.copier.setDaemon(True)
        self.copier.start()

        # 4. If the work is restarting, reload the latest state.
        # TODO (tchaton) Add support for capturing the latest state.
        if self.work._restarting:
            self.work.load_state_dict(self.work.state)

        # 5. Inform the flow that the work is ready to receive data through the caller queue.
        self.readiness_queue.put(True)

    def run_once(self):
        # 1. Wait for the caller queue data.
        called: Dict[str, Any] = self.caller_queue.get()
        logger.debug(f"Work {self.work_name} {called}")

        # 2. Extract the info from the caller queue data and process the input arguments. Arguments can contain
        # Lightning Path objects; if they don't have a consumer, the current Work will become one.
        call_hash = called["call_hash"]
        args, kwargs = self._process_call_args(called["args"], called["kwargs"])

        # 3. Register the signal handler for spot instances.
        # `SIGUSR1` signal isn't supported on windows.
        # TODO (tchaton) Add support for windows
        if sys.platform != "win32":
            signal.signal(signal.SIGTERM, partial(self._sigterm_signal_handler, call_hash=call_hash))

        # 4. Set the received state to the work.
        self.work.set_state(called["state"])

        # 5. Transfer all paths in the state automatically if they have an origin and exist
        self._transfer_path_attributes()

        # 6. Create the state observer thread.
        self.state_observer = WorkStateObserver(self.work, delta_queue=self.delta_queue)

        # Set the internal IP address.
        # Set this here after the state observer is initialized, since it needs to record it as a change and send
        # it back to the flow
        self.work._internal_ip = os.environ.get("LIGHTNING_NODE_IP", "127.0.0.1")

        # 7. Patch the setattr method of the work. This needs to be done after step 4, so we don't
        # send delta while calling `set_state`.
        self._proxy_setattr()

        # 8. Deepcopy the work state and send the first `RUNNING` status delta to the flow.
        reference_state = deepcopy(self.work.state)

        # 9. Inform the flow the work is running and add the delta to the deepcopy.
        self.work._calls[CacheCallsKeys.LATEST_CALL_HASH] = call_hash
        self.work._calls[call_hash]["statuses"].append(make_status(WorkStageStatus.RUNNING))
        delta = Delta(DeepDiff(reference_state, self.work.state))
        self.delta_queue.put(ComponentDelta(id=self.work_name, delta=delta))

        # 10. Unwrap the run method if wrapped.
        work_run = self.work.run
        if hasattr(work_run, "__wrapped__"):
            work_run = work_run.__wrapped__

        # 11. Start the state observer thread. It will look for state changes and send them back to the Flow
        # The observer has to be initialized here, after the set_state call above so that the thread can start with
        # the proper initial state of the work
        self.state_observer.start()

        # 12. Run the `work_run` method.
        # If an exception is raised, send a `FAILED` status delta to the flow and call the `on_exception` hook.
        try:
            ret = work_run(*args, **kwargs)
        except LightningSigtermStateException as e:
            raise e
        except BaseException as e:
            # 10.2 Send failed delta to the flow.
            reference_state = deepcopy(self.work.state)
            exp, val, tb = sys.exc_info()
            listing = traceback.format_exception(exp, val, tb)
            user_exception = False
            used_runpy = False
            trace = []
            for p in listing:
                if "runpy.py" in p:
                    trace = []
                    used_runpy = True
                if user_exception:
                    trace.append(p)
                if "ret = work_run(*args, **kwargs)" in p:
                    user_exception = True

            if used_runpy:
                trace = trace[1:]

            self.work._calls[call_hash]["statuses"].append(
                make_status(
                    WorkStageStatus.FAILED,
<<<<<<< HEAD
                    message=str(traceback.format_exc()),
=======
                    message=str("\n".join(trace)),
>>>>>>> 0b04aa87
                    reason=WorkFailureReasons.USER_EXCEPTION,
                )
            )
            self.delta_queue.put(
                ComponentDelta(
                    id=self.work_name, delta=Delta(DeepDiff(reference_state, self.work.state, verbose_level=2))
                )
            )
            self.work.on_exception(e)
            print("########## CAPTURED EXCEPTION ###########")
            print(traceback.print_exc())
            print("########## CAPTURED EXCEPTION ###########")
            return

        # 13. Destroy the state observer.
        self.state_observer.join(0)
        self.state_observer = None

        # 14. Copy all artifacts to the shared storage so other Works can access them while this Work gets scaled down
        persist_artifacts(work=self.work)

        # 15. An asynchronous work shouldn't return a return value.
        if ret is not None:
            raise RuntimeError(
                f"Your work {self.work} shouldn't have a return value. Found {ret}."
                "HINT: Use the Payload API instead."
            )

        # 17. DeepCopy the state and send the latest delta to the flow.
        # use the latest state as we have already sent delta
        # during its execution.
        # inform the task has completed
        reference_state = deepcopy(self.work.state)
        self.work._calls[call_hash]["statuses"].append(make_status(WorkStageStatus.SUCCEEDED))
        self.work._calls[call_hash]["ret"] = ret
        self.delta_queue.put(
            ComponentDelta(id=self.work_name, delta=Delta(DeepDiff(reference_state, self.work.state, verbose_level=2)))
        )

        # 18. Update the work for the next delta if any.
        self._proxy_setattr(cleanup=True)

    def _sigterm_signal_handler(self, signum, frame, call_hash: str) -> None:
        """Signal handler used to react when spot instances are being retrived."""
        logger.info(f"Received SIGTERM signal. Gracefully terminating {self.work.name.replace('root.', '')}...")
        persist_artifacts(work=self.work)
        # TODO: Introduce cleaner hooks.
        self.work.on_exit()
        with _state_observer_lock:
            self.work.on_exit()
            self.work._calls[call_hash]["statuses"] = []
            state = deepcopy(self.work.state)
            self.work._calls[call_hash]["statuses"].append(
                make_status(WorkStageStatus.STOPPED, reason=WorkStopReasons.SIGTERM_SIGNAL_HANDLER)
            )
            delta = Delta(DeepDiff(state, self.work.state, verbose_level=2))
            self.delta_queue.put(ComponentDelta(id=self.work_name, delta=delta))

        # kill the thread as the job is going to be terminated.
        self.copier.join(0)
        if self.state_observer:
            self.state_observer.join(0)
            self.state_observer = None
        raise LightningSigtermStateException(0)

    def _proxy_setattr(self, cleanup: bool = False):
        if cleanup:
            setattr_proxy = None
        else:
            assert self.state_observer
            setattr_proxy = LightningWorkSetAttrProxy(
                self.work_name, self.work, delta_queue=self.delta_queue, state_observer=self.state_observer
            )
        self.work._setattr_replacement = setattr_proxy

    def _process_call_args(
        self, args: Tuple[Any, ...], kwargs: Dict[str, Any]
    ) -> Tuple[Tuple[Any, ...], Dict[str, Any]]:
        """Process the arguments that were passed in to the ``run()`` method of the
        :class:`lightning_app.core.work.LightningWork`.

        This method currently only implements special treatments for the :class:`lightning_app.storage.path.Path`
        objects. Any Path objects that get passed into the run method get attached to the Work automatically, i.e.,
        the Work becomes the `origin` or the `consumer` if they were not already before. Additionally,
        if the file or folder under the Path exists, we transfer it.

        Args:
            args: The tuple of positional arguments passed to the run method.
            kwargs: The dictionary of named arguments passed to the run method.

        Returns:
            The positional and keyword arguments in the same order they were passed in.
        """

        def _attach_work_and_get(transporter: Union[Path, Payload, dict]) -> Union[Path, Drive, dict, Any]:
            if not transporter.origin_name:
                # If path/payload is not attached to an origin, there is no need to attach or transfer anything
                return transporter

            transporter._attach_work(self.work)
            transporter._attach_queues(self.work._request_queue, self.work._response_queue)
            if transporter.exists_remote():
                # All paths/payloads passed to the `run` method under a Lightning obj need to be copied (if they exist)
                if isinstance(transporter, Payload):
                    transporter.get()
                else:
                    transporter.get(overwrite=True)
            return transporter

        def _handle_drive(dict):
            return _maybe_create_drive(self.work_name, dict)

        args, kwargs = apply_to_collection((args, kwargs), dtype=(Path, Payload), function=_attach_work_and_get)
        return apply_to_collection((args, kwargs), dtype=dict, function=_handle_drive)

    def _transfer_path_attributes(self) -> None:
        """Transfer all Path attributes in the Work if they have an origin and exist."""
        for name in self.work._paths:
            path = getattr(self.work, name)
            if isinstance(path, str):
                path = Path(path)
                path._attach_work(self.work)
            if path.origin_name and path.origin_name != self.work.name and path.exists_remote():
                path.get(overwrite=True)


def persist_artifacts(work: "LightningWork") -> None:
    """Copies all :class:`~lightning_app.storage.path.Path` referenced by the given LightningWork to the shared
    storage.

    Files that don't exist or do not originate from the given Work will be skipped.
    """
    artifact_paths = [getattr(work, name) for name in work._paths]
    # only copy files that belong to this Work, i.e., when the path's origin refers to the current Work
    artifact_paths = [path for path in artifact_paths if isinstance(path, Path) and path.origin_name == work.name]

    for name in work._state:
        if isinstance(getattr(work, name), Payload):
            artifact_path = pathlib.Path(name).resolve()
            payload = getattr(work, name)
            payload.save(payload.value, artifact_path)
            artifact_paths.append(artifact_path)

    missing_artifacts: Set[str] = set()
    destination_paths = []
    for artifact_path in artifact_paths:
        artifact_path = pathlib.Path(artifact_path).absolute()
        if not artifact_path.exists():
            missing_artifacts.add(str(artifact_path))
            continue
        destination_path = path_to_work_artifact(artifact_path, work)
        copy_files(artifact_path, destination_path)
        destination_paths.append(destination_path)

    if missing_artifacts:
        warnings.warn(
            f"{len(missing_artifacts)} artifacts could not be saved because they don't exist:"
            f" {','.join(missing_artifacts)}.",
            UserWarning,
        )
    else:
        logger.debug(
            f"All {destination_paths} artifacts from Work {work.name} successfully "
            "stored at {artifacts_path(work.name)}."
        )<|MERGE_RESOLUTION|>--- conflicted
+++ resolved
@@ -425,11 +425,7 @@
             self.work._calls[call_hash]["statuses"].append(
                 make_status(
                     WorkStageStatus.FAILED,
-<<<<<<< HEAD
-                    message=str(traceback.format_exc()),
-=======
                     message=str("\n".join(trace)),
->>>>>>> 0b04aa87
                     reason=WorkFailureReasons.USER_EXCEPTION,
                 )
             )
